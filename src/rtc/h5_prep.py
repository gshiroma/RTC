#!/usr/bin/env python

import os
import re
import numpy as np
import h5py
import logging
from datetime import datetime
from osgeo import gdal

import isce3
import shapely

from s1reader.s1_burst_slc import Sentinel1BurstSlc
from s1reader.version import release_version
from rtc.runconfig import RunConfig, STATIC_LAYERS_PRODUCT_TYPE
from rtc.version import VERSION as SOFTWARE_VERSION

from nisar.workflows.h5_prep import set_get_geo_info

# Data base HDF5 group
DATE_TIME_METADATA_FORMAT = '%Y-%m-%dT%H:%M:%S.%fZ'
DATE_TIME_FILENAME_FORMAT = '%Y%m%dT%H%M%SZ'

DATA_BASE_GROUP = '/data'
PRODUCT_SPECIFICATION_VERSION = 0.1

logger = logging.getLogger('rtc_s1')

LAYER_NAME_VV = 'VV'
LAYER_NAME_VH = 'VH'
LAYER_NAME_LAYOVER_SHADOW_MASK = 'layover_shadow_mask'
LAYER_NAME_RTC_ANF_GAMMA0_TO_BETA0 = 'rtc_anf_gamma0_to_beta0'
LAYER_NAME_RTC_ANF_GAMMA0_TO_SIGMA0 = 'rtc_anf_gamma0_to_sigma0'
LAYER_NAME_RTC_ANF_SIGMA0_TO_BETA0 = 'rtc_anf_sigma0_to_beta0'
LAYER_NAME_RTC_ANF_BETA0_TO_BETA0 = 'rtc_anf_beta0_to_beta0'
LAYER_NAME_NUMBER_OF_LOOKS = 'number_of_looks'
LAYER_NAME_INCIDENCE_ANGLE = 'incidence_angle'
LAYER_NAME_LOCAL_INCIDENCE_ANGLE = 'local_incidence_angle'
LAYER_NAME_PROJECTION_ANGLE = 'projection_angle'
LAYER_NAME_RTC_ANF_PROJECTION_ANGLE = 'rtc_anf_projection_angle'
LAYER_NAME_RANGE_SLOPE = 'range_slope'
LAYER_NAME_DEM = 'interpolated_dem'

# RTC-S1 product layer names
layer_hdf5_dict = {
    LAYER_NAME_VV: 'VV',
    LAYER_NAME_VH: 'VH',
    LAYER_NAME_LAYOVER_SHADOW_MASK: 'layoverShadowMask',
    LAYER_NAME_RTC_ANF_GAMMA0_TO_BETA0:
        'rtcAreaNormalizationFactorGamma0ToBeta0',
    LAYER_NAME_RTC_ANF_GAMMA0_TO_SIGMA0:
        'rtcAreaNormalizationFactorGamma0ToSigma0',
    LAYER_NAME_RTC_ANF_SIGMA0_TO_BETA0:
        'rtcAreaNormalizationFactorSigma0ToBeta0',
    LAYER_NAME_RTC_ANF_BETA0_TO_BETA0: 'rtcAreaNormalizationFactorBeta0ToBeta0',
    LAYER_NAME_NUMBER_OF_LOOKS: 'numberOfLooks',
    LAYER_NAME_INCIDENCE_ANGLE: 'incidenceAngle',
    LAYER_NAME_LOCAL_INCIDENCE_ANGLE: 'localIncidenceAngle',
    LAYER_NAME_PROJECTION_ANGLE: 'projectionAngle',
    LAYER_NAME_RTC_ANF_PROJECTION_ANGLE:
        'rtcAreaNormalizationFactorProjectionAngle',
    LAYER_NAME_RANGE_SLOPE: 'rangeSlope',
    LAYER_NAME_DEM: 'interpolatedDem'
}

# RTC-S1 product layer names
layer_names_dict = {
    LAYER_NAME_VV: 'RTC-S1 VV Backscatter',
    LAYER_NAME_VH: 'RTC-S1 VH Backscatter',
    LAYER_NAME_LAYOVER_SHADOW_MASK: 'Layover/Shadow Mask',
    LAYER_NAME_RTC_ANF_GAMMA0_TO_BETA0: ('RTC Area Normalization Factor'
                                         ' Gamma0 to Beta0'),
    LAYER_NAME_RTC_ANF_GAMMA0_TO_SIGMA0: ('RTC Area Normalization Factor'
                                          ' Gamma0 to Sigma0'),
    LAYER_NAME_RTC_ANF_SIGMA0_TO_BETA0: ('RTC Area Normalization Factor'
                                         ' Sigma0 to Beta0'),
    LAYER_NAME_RTC_ANF_BETA0_TO_BETA0: ('RTC Area Normalization Factor'
                                        ' Beta0 to Beta0'),
    LAYER_NAME_NUMBER_OF_LOOKS: 'Number of Looks',
    LAYER_NAME_INCIDENCE_ANGLE: 'Incidence Angle',
    LAYER_NAME_LOCAL_INCIDENCE_ANGLE: 'Local Incidence Angle',

    # TODO improve description below
    LAYER_NAME_PROJECTION_ANGLE: 'Projection Angle',
    LAYER_NAME_RTC_ANF_PROJECTION_ANGLE: (
        'RTC Area Normalization Factor'
        ' Gamma0 to Beta0 (Projection Angle - ProjectionAngle)'),
    LAYER_NAME_RANGE_SLOPE: 'Range Slope',
    LAYER_NAME_DEM: 'Digital Elevation Model (DEM)'
}

# RTC-S1 product layer description dict
layer_description_dict = {
    LAYER_NAME_VV: ('Radiometric terrain corrected Sentinel-1 VV backscatter'
                    ' coefficient normalized to gamma0'),
    LAYER_NAME_VH: ('Radiometric terrain corrected Sentinel-1 VH backscatter'
                    ' coefficient normalized to gamma0'),
    LAYER_NAME_LAYOVER_SHADOW_MASK: ('Layover/shadow mask. Values: 0: not'
                                     ' masked; 1: shadow; 2: layover;'
                                     ' 3: layover and shadow;'
                                     ' 255: invalid/fill value'),
    LAYER_NAME_RTC_ANF_GAMMA0_TO_BETA0: ('Radiometric terrain correction (RTC)'
                                         ' area normalization factor (ANF)'
                                         ' gamma0 to beta0'),
    LAYER_NAME_RTC_ANF_GAMMA0_TO_SIGMA0: ('Radiometric terrain correction'
                                          ' (RTC) area normalization factor'
                                          ' (ANF) gamma0 to sigma0'),
    LAYER_NAME_RTC_ANF_SIGMA0_TO_BETA0: ('Radiometric terrain correction (RTC)'
                                         ' area normalization factor (ANF)'
                                         ' sigma0 to beta0'),
    LAYER_NAME_RTC_ANF_BETA0_TO_BETA0: ('Radiometric terrain correction (RTC)'
                                        ' area normalization factor (ANF)'
                                        ' beta0 to beta0'),
    LAYER_NAME_NUMBER_OF_LOOKS: 'Number of looks',
    LAYER_NAME_INCIDENCE_ANGLE: ('Incidence angle is defined as the angle'
                                 ' between the line-of-sight (LOS) vector and'
                                 ' the normal to the ellipsoid at the target'
                                 ' height'),
    LAYER_NAME_LOCAL_INCIDENCE_ANGLE: ('Local incidence angle is defined as'
                                       ' the angle between the line-of-sight'
                                       ' (LOS) vector and the normal to the'
                                       ' ellipsoid at the target height'),

    # TODO improve description below
    LAYER_NAME_PROJECTION_ANGLE: 'Projection angle (psi)',
    LAYER_NAME_RTC_ANF_PROJECTION_ANGLE: (
        'Radiometric terrain correction (RTC)'
        ' area normalization factor (ANF) '
        ' gamma0 to beta0 computed with'
        ' the projection angle method'),
    LAYER_NAME_RANGE_SLOPE: 'Range slope',
    LAYER_NAME_DEM: 'Digital elevation model (DEM)'
}


def get_polygon_wkt(burst_in: Sentinel1BurstSlc):
    '''
    Get WKT for butst's bounding polygon
    It returns "POLYGON" when
    there is only one polygon that defines the burst's border
    It returns "MULTIPOLYGON" when
    there is more than one polygon that defines the burst's border

    Parameters
    -----------
    burst_in: Sentinel1BurstSlc
        Input burst

    Return:
    _ : str
        "POLYGON" or "MULTIPOLYGON" in WKT
        as the bounding polygon of the input burst
        
    '''

    if len(burst_in.border) == 1:
        geometry_polygon = burst_in.border[0]
    else:
        geometry_polygon = shapely.geometry.MultiPolygon(burst_in.border)

    return geometry_polygon.wkt


def save_hdf5_file(hdf5_obj, output_hdf5_file, clip_max,
                   clip_min, output_radiometry_str,
                   geogrid, pol_list, geo_burst_filename, nlooks_file,
                   rtc_anf_file, rtc_anf_file_str,
                   rtc_anf_gamma0_to_sigma0_file,
                   layover_shadow_mask_file,
                   radar_grid_file_dict,
                   save_imagery=True, save_secondary_layers=True):

    # save grids metadata
    h5_ds = f'{DATA_BASE_GROUP}/listOfPolarizations'
    if h5_ds in hdf5_obj:
        del hdf5_obj[h5_ds]
    pol_list_s2 = np.array(pol_list, dtype='S2')
    dset = hdf5_obj.create_dataset(h5_ds, data=pol_list_s2)
    dset.attrs['description'] = np.string_(
                'List of processed polarization layers')

    # save geogrid coordinates
    yds, xds = set_get_geo_info(hdf5_obj, DATA_BASE_GROUP, geogrid)

    if save_imagery:
        # save RTC imagery
        save_hdf5_dataset(geo_burst_filename, hdf5_obj, DATA_BASE_GROUP,
                          yds, xds, pol_list,
                          long_name=output_radiometry_str,
                          units='',
                          valid_min=clip_min,
                          valid_max=clip_max)

    if save_secondary_layers:
        # save nlooks
        if nlooks_file:
            save_hdf5_dataset(nlooks_file, hdf5_obj, DATA_BASE_GROUP,
                              yds, xds,
                              LAYER_NAME_NUMBER_OF_LOOKS,
                              units='',
                              valid_min=0)

        # save RTC ANF
        if rtc_anf_file:
            save_hdf5_dataset(rtc_anf_file, hdf5_obj, DATA_BASE_GROUP,
                              yds, xds,
                              rtc_anf_file_str,
                              units='',
                              valid_min=0)

        # save RTC ANF gamma0 to sigma0
        if rtc_anf_gamma0_to_sigma0_file:
            save_hdf5_dataset(rtc_anf_gamma0_to_sigma0_file, hdf5_obj,
                              DATA_BASE_GROUP,
                              yds, xds,
                              LAYER_NAME_RTC_ANF_GAMMA0_TO_SIGMA0,
                              units='',
                              valid_min=0)

        # save layover shadow mask
        if layover_shadow_mask_file:
            save_hdf5_dataset(layover_shadow_mask_file, hdf5_obj,
                              DATA_BASE_GROUP,
                              yds, xds,
                              LAYER_NAME_LAYOVER_SHADOW_MASK,
                              units='',
                              valid_min=0)

        for ds_hdf5, filename in radar_grid_file_dict.items():
            save_hdf5_dataset(filename, hdf5_obj, DATA_BASE_GROUP, yds, xds,
                              ds_hdf5, long_name='', units='')

    logger.info(f'file saved: {output_hdf5_file}')


def create_hdf5_file(product_id, output_hdf5_file, orbit, burst, cfg,
                     processing_datetime, is_mosaic):
    '''Create HDF5 file

    Parameters
    -----------
    product_id: str
        Product ID
    output_hdf5_file: h5py.File
        HDF5 object into which write the metadata
    orbit: isce3.core.Orbit
        Orbit ISCE3 object
    burst: Sentinel1BurstCls
        Source burst of the RTC
    cfg: RunConfig
        A class that contains the information defined in runconfig
    processing_datetime: datetime
        Processing datetime object
    is_mosaic: bool
        Flag to indicate whether the RTC-S1 product is a mosaic (True)
        or burst (False) product
    '''

    hdf5_obj = h5py.File(output_hdf5_file, 'w')
    hdf5_obj.attrs['Conventions'] = np.string_("CF-1.8")
    hdf5_obj.attrs["contact"] = np.string_("operaops@jpl.nasa.gov")
    hdf5_obj.attrs["institution"] = np.string_("NASA JPL")
    hdf5_obj.attrs["project"] = np.string_("OPERA")
    hdf5_obj.attrs["reference_document"] = np.string_(
        "Product Specification Document for the OPERA Radiometric"
        " Terrain-Corrected SAR Backscatter from Sentinel-1,"
        " JPL D-108758, Rev. Working Version 1, May 31, 2023")
    hdf5_obj.attrs["title"] = np.string_("OPERA RTC-S1 Product")

    populate_metadata_group(product_id, hdf5_obj, burst, cfg,
                            processing_datetime, is_mosaic)

    # save orbit
    orbit_group = hdf5_obj.require_group('/metadata/orbit')
    save_orbit(orbit, orbit_group, os.path.basename(cfg.orbit_file_path))
    return hdf5_obj


def save_orbit(orbit, orbit_group, orbit_file_path):
    orbit.save_to_h5(orbit_group)
    # Add description attributes.
    orbit_group["time"].attrs["description"] = np.string_(
        "Time vector record. This"
        " record contains the time corresponding to position, velocity,"
        " acceleration records")
    orbit_group["position"].attrs["description"] = np.string_(
        "Position vector"
        " record. This record contains the platform position data with"
        " respect to WGS84 G1762 reference frame")
    orbit_group["velocity"].attrs["description"] = np.string_(
        "Velocity vector"
        " record. This record contains the platform velocity data with"
        " respect to WGS84 G1762 reference frame")
    orbit_group.create_dataset(
        'referenceEpoch',
        data=np.string_(orbit.reference_epoch.isoformat()))

    # Orbit source/type    
    if 'RESORB' in orbit_file_path:
        orbit_type = 'RES restituted orbit'
    elif 'POEORB' in orbit_file_path:
        orbit_type = 'POE precise orbit'
    else:
        orbit_type = 'Undefined'

    d = orbit_group.require_dataset("orbitType", (), "S10",
                                    data=np.string_(orbit_type))
    d.attrs["description"] = np.string_(
        "Type of orbit file used in processing")


def get_metadata_dict(product_id: str,
                      burst_in: Sentinel1BurstSlc,
                      cfg_in: RunConfig,
                      processing_datetime: datetime,
                      is_mosaic: bool):
    '''Create RTC-S1 metadata dictionary

    Parameters
    -----------
    product_id: str
        Product ID
    burst_in: Sentinel1BurstCls
        Source burst of the RTC
    cfg_in: RunConfig
        A class that contains the information defined in runconfig
    processing_datetime: datetime
        Processing datetime object
    is_mosaic: bool
        Flag to indicate whether the RTC-S1 product is a mosaic (True)
        or burst (False) product

    Returns
    -------
    _ : dict
        Metadata dict organized as follows:
        - Dictionary item key: HDF5 dataset key;
        - Dictionary item value: list of
            [GeoTIFF metadata key,
             metadata value,
             metadata description]
        The value `None` for the GeoTIFF metadata key indicates that
        the field is not saved on the GeoTIFF file
    '''

    # orbit files
    orbit_files = [os.path.basename(f) for f in cfg_in.orbit_path]

    # L1 SLC granules
    l1_slc_granules = [os.path.basename(f) for f in cfg_in.safe_files]

    # processing type
    processing_type = cfg_in.groups.product_group.processing_type

    # product type
    product_type = cfg_in.groups.primary_executable.product_type

    # product version
    product_version_float = cfg_in.groups.product_group.product_version
    if product_version_float is None:
        product_version = SOFTWARE_VERSION
    else:
        product_version = f'{product_version_float:.1f}'

    # DEM description
    dem_file_description = cfg_in.dem_file_description

    # Slant range and azimuth resolution of the sensor
    slant_range_resolution, azimuth_resolution = \
        get_range_azimuth_resolution(burst_in)

    if not dem_file_description:
        # If the DEM description is not provided, use DEM source
        dem_file_description = os.path.basename(cfg_in.dem)

    # source data access (URL or DOI)
    source_data_access = cfg_in.groups.input_file_group.source_data_access
    if not source_data_access:
        source_data_access = '(NOT PROVIDED)'

    # product data access (URL or DOI)
    product_data_access = cfg_in.groups.product_group.product_data_access
    if not product_data_access:
        product_data_access = '(NOT PROVIDED)'

    # platform ID
    if burst_in.platform_id == 'S1A':
        platform_id = 'Sentinel-1A'
    elif burst_in.platform_id == 'S1B':
        platform_id = 'Sentinel-1B'
    elif burst_in.platform_id == 'S1C':
        platform_id = 'Sentinel-1C'
    elif burst_in.platform_id == 'S1D':
        platform_id = 'Sentinel-1D'
    else:
        error_msg = f'ERROR Not recognized platform ID: {burst_in.platform_id}'
        raise NotImplementedError(error_msg)

    # burst and mosaic snap values
    burst_snap_x = cfg_in.groups.processing.geocoding.bursts_geogrid.x_snap
    if not burst_snap_x:
        burst_snap_x = '(DISABLED)'
    burst_snap_y = cfg_in.groups.processing.geocoding.bursts_geogrid.y_snap
    if not burst_snap_y:
        burst_snap_y = '(DISABLED)'
    mosaic_snap_x = cfg_in.groups.processing.mosaicking.mosaic_geogrid.x_snap
    if not mosaic_snap_x:
        mosaic_snap_x = '(DISABLED)'
    mosaic_snap_y = cfg_in.groups.processing.mosaicking.mosaic_geogrid.y_snap
    if not mosaic_snap_y:
        mosaic_snap_y = '(DISABLED)'

    # mission_id = 'Sentinel'

    # Manifests the field names, corresponding values from RTC workflow, and
    # the description. To extend this, add the lines with the format below:
    # 'field_name': [
    #     GeoTIFF metadata field,
    #     Flag indicating whether the field is present in RTC-S1 Static Layer
    #     products (*1),
    #     Metadata field value,
    #     Metadata field description
    # ]

    # Constants to represent flag (*1) above
    ALL_PRODUCTS = True
    STANDARD_RTC_S1_ONLY = False

    metadata_dict = {
        'identification/absoluteOrbitNumber':
            ['absolute_orbit_number',
             ALL_PRODUCTS,
             burst_in.abs_orbit_number,
             'Absolute orbit number'],
        # NOTE: The field below does not exist on opera_rtc.xml
        # 'identification/relativeOrbitNumber':
        #   [int(burst_in.burst_id[1:4]), 'Relative orbit number'],
        'identification/trackNumber':
            ['track_number',
             ALL_PRODUCTS,
             burst_in.burst_id.track_number,
             'Track number'],
        # 'identification/missionId':
        #    [mission_id, 'Mission identifier'],
        'identification/platform':
            ['platform',
             ALL_PRODUCTS,
             platform_id,
             'Platform name'],
        # Instrument name mentioned at:
        # https://sentinel.esa.int/documents/247904/349449/s1_sp-1322_1.pdf
        'identification/instrumentName':
            ['instrument_name',
             ALL_PRODUCTS,
             f'{platform_id} CSAR',
             'Name of the instrument used to'
             ' collect the remote sensing data provided in this product'],
        'identification/productType':
            ['product_type',
             ALL_PRODUCTS,
             cfg_in.groups.primary_executable.product_type,
             'Product type'],
        'identification/project':
            ['project',
             ALL_PRODUCTS,
             'OPERA',
             'Project name'],
        'identification/institution':
            ['institution',
             ALL_PRODUCTS,
             'NASA JPL',
             'Institution that created this product'],
        'identification/productVersion':
            ['product_version',
             ALL_PRODUCTS,
             product_version,
             'Product version which represents the structure of the product'
             ' and the science content governed by the algorithm, input data,'
             ' and processing parameter'],
        'identification/productSpecificationVersion':
            ['product_specification_version',
             ALL_PRODUCTS,
             PRODUCT_SPECIFICATION_VERSION,
             'Product specification version which represents the schema of'
             ' this product'],
        'identification/acquisitionMode':
            ['acquisition_mode',
             ALL_PRODUCTS,
             'Interferometric Wide (IW)',
             'Acquisition mode'],
        'identification/ceosAnalysisReadyDataProductType':  # 1.3
            ['ceos_analysis_ready_data_product_type',
             ALL_PRODUCTS,
             'Normalised Radar Backscatter',
             'CEOS Analysis Ready Data (CARD) product type'],
        'identification/lookDirection':
            ['look_direction',
             ALL_PRODUCTS,
             'right',
             'Look direction can be left or right'],
        'identification/orbitPassDirection':
            ['orbit_pass_direction',
             ALL_PRODUCTS,
             burst_in.orbit_direction.lower(),
             'Orbit direction can be ascending or descending'],
        # 'identification/isUrgentObservation':
        #     ['is_urgent_observation', False,
        #      'List of booleans indicating if datatakes
        #  are nominal or urgent'],
        'identification/diagnosticModeFlag':
            ['diagnostic_mode_flag',
             STANDARD_RTC_S1_ONLY,
             False,
             'Indicates if the radar mode is a diagnostic mode or not: True or'
             ' False'],
        'identification/isGeocoded':
            [None,
             ALL_PRODUCTS,
             True,
             'Flag to indicate whether the primary product data is in radar'
             ' geometry ("False") or map geometry ("True")'],
        'identification/productLevel':
            ['product_level',
             ALL_PRODUCTS,
             'L2',
             'Product level. L0A: Unprocessed instrument data; L0B:'
             ' Reformatted, unprocessed instrument data; L1: Processed'
             ' instrument data in radar coordinates system; and L2:'
             ' Processed instrument data in geocoded coordinates system'],
        'identification/productID':
            ['product_id',
             ALL_PRODUCTS,
             product_id,
             'Product identifier'],

        'identification/processingType':
            ['processing_type',
             ALL_PRODUCTS,
             processing_type,
             'Processing type: "NOMINAL", "URGENT", "CUSTOM", or "UNDEFINED"'],
        'identification/processingDateTime':
            ['processing_datetime',
             ALL_PRODUCTS,
             processing_datetime.strftime(DATE_TIME_METADATA_FORMAT),
             'Processing date and time in the format YYYY-MM-DDThh:mm:ss.sZ'],
        'identification/radarBand':  # 1.6.4
            ['radar_band',
             ALL_PRODUCTS,
             'C',
             'Acquired frequency band'],
        # 'metadata/processingCenter': # 1.7.1
        #     ['source_data_processing_center',
        #      (f'organization: "Jet Propulsion Laboratory", '
        #       f'site: "Pasadena, CA", '
        #       f'country: "United States of America"'),
        #      'Data processing center'],
        'identification/ceosAnalysisReadyDataDocumentIdentifier':
            ['ceos_analysis_ready_data_document_identifier',
             'https://ceos.org/ard/files/PFS/NRB/v5.5/CARD4L-PFS_NRB_v5.5.pdf',
             ALL_PRODUCTS,
             'CEOS Analysis Ready Data (CARD) document identifier'],
        'identification/dataAccess':
            ['product_data_access',
             ALL_PRODUCTS,
             product_data_access,
             'Location from where this product can be retrieved'
             ' (URL or DOI)'],
        'metadata/sourceData/numberOfAcquisitions':  # 1.6.4
            ['source_data_number_of_acquisitions',
             ALL_PRODUCTS,
             1,
             'Number of source data acquisitions'],
        'metadata/sourceData/dataAccess':
            ['source_data_access',
             ALL_PRODUCTS,
             source_data_access,
             'Location from where the source data can be retrieved'
             ' (URL or DOI)'],
        # 'metadata/sourceData/radarBand':  # 1.6.4
        #    ['radar_band', 'C', 'Acquired frequency band'],

        # TODO: review, should it be
        # burst_in.burst_misc_metadata.processing_info_dict["organisation"]?
        'metadata/sourceData/institution':
            ['source_data_institution',
             ALL_PRODUCTS,
             'ESA',
             'Institution that created the source data product'],
        'metadata/sourceData/processingCenter':  # 1.6.6
            ['source_data_processing_center',
             ALL_PRODUCTS,
             (f'organization: \"{burst_in.burst_misc_metadata.processing_info_dict["organisation"]}\", '
              f'site: \"{burst_in.burst_misc_metadata.processing_info_dict["site"]}\", '
              f'country: \"{burst_in.burst_misc_metadata.processing_info_dict["country"]}\"'),
             'Source data processing center'],

        'metadata/sourceData/rangeBandwidth':
            ['source_data_range_bandwidth',
             STANDARD_RTC_S1_ONLY,
             str(burst_in.range_bandwidth),
             'Processed range bandwidth in Hz'],

        # populate source data processingDateTime with from processing_info
        # "stop" (SLC Post processing date time)
        'metadata/sourceData/processingDateTime':  # 1.6.6
            ['source_data_processing_datetime',
             ALL_PRODUCTS,
             burst_in.burst_misc_metadata.processing_info_dict['stop'],
             'Processing UTC date and time of the source data product (SLC'
             ' post processing date time) in the format'
             ' YYYY-MM-DDThh:mm:ss.sZ'],

        'metadata/sourceData/softwareVersion':  # 1.6.6
            ['source_data_software_version',
             ALL_PRODUCTS,
             str(burst_in.ipf_version),
             'Version of the software used to create the source data'
             ' (IPF version)'],
        'metadata/sourceData/azimuthLooks':  # 1.6.6
            [None,
             STANDARD_RTC_S1_ONLY,
             burst_in.burst_misc_metadata.azimuth_looks,
             'Azimuth number of looks'],
        'metadata/sourceData/slantRangeLooks':  # 1.6.6
            [None,
             STANDARD_RTC_S1_ONLY,
             burst_in.burst_misc_metadata.slant_range_looks,
             'Slant range number of looks'],

        'metadata/sourceData/productLevel':  # 1.6.6
            ['source_data_product_level',
             ALL_PRODUCTS,
             'L1',
             'Product level of the source data'],
        'metadata/sourceData/centerFrequency':
            ['center_frequency',
             STANDARD_RTC_S1_ONLY,
             burst_in.radar_center_frequency,
             'Center frequency of the processed image in Hz'],
        # 'metadata/sourceData/geometry':  # 1.6.7
        #     ['source_data_geometry',
        #     'slant range',
        #     'Geometry of the source data'],
        'metadata/sourceData/zeroDopplerTimeSpacing':  # 1.6.7
            ['source_data_zero_doppler_time_spacing',
             ALL_PRODUCTS,
             burst_in.azimuth_time_interval,
             'Azimuth spacing of the source data in seconds'],
        'metadata/sourceData/slantRangeSpacing':  # 1.6.7
            ['source_data_slant_range_spacing',
             ALL_PRODUCTS,
             burst_in.range_pixel_spacing,
             'Slant range spacing of the source data in meters'],
        'metadata/sourceData/azimuthResolutionInMeters':  # 1.6.7
            ['source_data_azimuth_resolution_in_meters',
             ALL_PRODUCTS,
             azimuth_resolution,
             'Azimuth resolution of the source data in meters'],
        'metadata/sourceData/slantRangeResolutionInMeters':  # 1.6.7
            ['source_data_slant_range_resolution_in_meters',
             ALL_PRODUCTS,
             slant_range_resolution,
             'Slant-range resolution of the source data in meters'],

        # 'metadata/sourceData/azimuthResolution':  # 1.6.7
        #    ['source_azimuth_resolution',
        #     burst_in.azimuth_time_interval,
        #     'Azimuth time resolution of the source data in seconds'],
        # 'metadata/sourceData/slantRangeResolution':  # 1.6.7
        #    ['source_slant_range_resolution',
        #     burst_in.range_pixel_spacing,
        #     'Slant range resolution of the source data in meters'],

        'metadata/sourceData/nearRangeIncidenceAngle':  # 1.6.7
            [None,
             STANDARD_RTC_S1_ONLY,
             burst_in.burst_misc_metadata.inc_angle_near_range,
             'Near range incidence angle in meters'],
        'metadata/sourceData/farRangeIncidenceAngle':  # 1.6.7
            [None,
             STANDARD_RTC_S1_ONLY,
             burst_in.burst_misc_metadata.inc_angle_far_range,
             'Far range incidence angle in meters'],
        # Source for the max. NESZ:
        # (https://sentinels.copernicus.eu/web/sentinel/user-guides/
        #  sentinel-1-sar/acquisition-modes/interferometric-wide-swath)
        'metadata/sourceData/maxNoiseEquivalentSigmaZero':  # 1.6.9
            [None,
             STANDARD_RTC_S1_ONLY,
             -22,
             'Maximum Noise equivalent sigma0 in dB'],

        'metadata/processingInformation/algorithms/softwareVersion':
            ['software_version',
             ALL_PRODUCTS,
             str(SOFTWARE_VERSION),
             'Software version'],

        # 1.7.4
        ('metadata/processingInformation/parameters/'
            'preprocessingMultilookingApplied'):
            ['processing_information_multilooking_applied',
             ALL_PRODUCTS,
             False,
             'Flag to indicate if a preprocessing multilooking has been'
             ' applied'],

        # 1.7.4
        ('metadata/processingInformation/parameters/'
            'filteringApplied'):
            ['processing_information_filtering_applied',
             ALL_PRODUCTS,
             False,
             'Flag to indicate if post-processing filtering has been applied'],

        # 3.3
        'metadata/processingInformation/parameters/noiseCorrectionApplied':
            ['processing_information_noise_correction_applied',
             STANDARD_RTC_S1_ONLY,
             cfg_in.groups.processing.apply_thermal_noise_correction,
             'Flag to indicate if noise removal has been applied'],
        ('metadata/processingInformation/parameters/'
            'radiometricTerrainCorrectionApplied'):
            ['processing_information_radiometric_terrain_correction_applied',
             STANDARD_RTC_S1_ONLY,
             cfg_in.groups.processing.apply_rtc,
             'Flag to indicate if radiometric terrain correction (RTC) has'
             ' been applied'],
        ('metadata/processingInformation/parameters/'
            'dryTroposphericGeolocationCorrectionApplied'):
            ['processing_information'
             '_dry_tropospheric_geolocation_correction_applied',
             ALL_PRODUCTS,
             cfg_in.groups.processing.apply_dry_tropospheric_delay_correction,
             'Flag to indicate if the dry tropospheric correction has been'
             ' applied'],
        ('metadata/processingInformation/parameters/'
            'wetTroposphericGeolocationCorrectionApplied'):
            ['processing_information'
             '_wet_tropospheric_geolocation_correction_applied',
             ALL_PRODUCTS,
             False,
             'Flag to indicate if the wet tropospheric correction has been'
             ' applied'],
        ('metadata/processingInformation/parameters/'
            'bistaticDelayCorrectionApplied'):
            ['processing_information'
             '_bistatic_delay_correction_applied',
             ALL_PRODUCTS,
             cfg_in.groups.processing.apply_bistatic_delay_correction,
             'Flag to indicate if the bistatic delay correction has been'
             ' applied'],
        ('metadata/processingInformation/parameters/'
            'inputBackscatterNormalizationConvention'):
            ['processing_information'
             '_input_backscatter_normalization_convention',
             ALL_PRODUCTS,
             cfg_in.groups.processing.rtc.input_terrain_radiometry,
             'Backscatter normalization convention of the source data'],
        ('metadata/processingInformation/parameters/'
            'outputBackscatterNormalizationConvention'):
            ['processing_information'
             '_output_backscatter_normalization_convention',
             ALL_PRODUCTS,
             cfg_in.groups.processing.rtc.output_type,
             'Backscatter normalization convention of this product (RTC-S1)'],

        # 3.1
        ('metadata/processingInformation/parameters/'
            'outputBackscatterExpressionConvention'):
            ['processing_information'
             '_output_backscatter_expression_convention',
             ALL_PRODUCTS,
             'linear backscatter intensity',
             'Backscatter expression convension'],

        # 3.2
        ('metadata/processingInformation/parameters/'
            'outputBackscatterDecibelConversionEquation'):
            ['processing_information'
             '_output_backscatter_decibel_conversion_equation',
             ALL_PRODUCTS,
             'backscatter_dB = 10*log10(backscatter_linear)',
             'Equation to convert provided backscatter to decibel (dB)'],
<<<<<<< HEAD

        # 1.7.8
        ('metadata/processingInformation/parameters/geocoding/' +
            '/ceosAnalysisReadyDataPixelCoordinateConvention'):
            ['ceos_analysis_ready_data_pixel_coordinate_convention',
             ALL_PRODUCTS,
             'ULC',
             'CEOS Analysis Ready Data (CARD) pixel coordinate convention'],

        # 4.4
        ('metadata/processingInformation/parameters/geocoding/' +
=======

        # 4.4
        ('metadata/processingInformation/parameters/geocoding/'
>>>>>>> 6c4ba41f
            'burstGeogridSnapX'):
            ['processing_information_burst_geogrid_snap_x',
             ALL_PRODUCTS,
             burst_snap_x,
             'Burst geogrid snap for Coordinate X (W/E)'],
<<<<<<< HEAD
        ('metadata/processingInformation/parameters/geocoding/' +
=======
        ('metadata/processingInformation/parameters/geocoding/'
>>>>>>> 6c4ba41f
            'burstGeogridSnapY'):
            ['processing_information_burst_geogrid_snap_y',
             ALL_PRODUCTS,
             burst_snap_y,
             'Burst geogrid snap for Coordinate Y (S/N)'],
        # 'metadata/processingInformation/geoidReference':  # for 4.2

        # 'data/processingInformation/absoluteAccuracyNorthing':  
        # placeholder for 4.3
        #    ['absolute_accuracy_northing',
        #     [0.0, 0.0],
        #     ('An estimate of the absolute localisation error in north
        # direction'
        #      'provided as bias and standard deviation')],

        # 'data/processingInformation/absoluteAccuracyEasting':  
        # placeholder for 4.3
        #    ['absolute_accuracy_easting',
        #     [0.0, 0.0],
        #     ('An estimate of the absolute localisation error in east
        # direction'
        #      'provided as bias and standard deviation')],

        # 'identification/frameNumber':  # TBD
        # 'identification/plannedDatatakeId':
        # 'identification/plannedObservationId':

        # f'{FREQ_GRID_DS}/faradayRotationFlag':
        #    ['faraday_rotation_flag', False,
        #     'Flag to indicate if Faraday Rotation correction was applied'],
        # f'{FREQ_GRID_DS}/polarizationOrientationFlag':
        #    ['polarization_orientation_flag', False,
        #    'Flag to indicate if Polarization Orientation correction was
        # applied'],

        'metadata/processingInformation/algorithms/demInterpolation':
            ['processing_information'
             '_dem_interpolation_algorithm',
             ALL_PRODUCTS,
             cfg_in.groups.processing.dem_interpolation_method,
             'DEM interpolation method'],
        'metadata/processingInformation/algorithms/demEgmModel':
            ['processing_information'
             '_dem_egm_model',
             ALL_PRODUCTS,
             'Earth Gravitational Model EGM08',
             'DEM interpolation method'],
        'metadata/processingInformation/algorithms/geocoding':
            ['processing_information'
             '_geocoding_algorithm',
             ALL_PRODUCTS,
             cfg_in.groups.processing.geocoding.algorithm_type,
             'Geocoding algorithm'],
        'metadata/processingInformation/algorithms/' +
        'radiometricTerrainCorrection':
            ['processing_information'
             '_radiometric_terrain_correction_algorithm',
             ALL_PRODUCTS,
             cfg_in.groups.processing.rtc.algorithm_type,
             'Radiometric terrain correction (RTC) algorithm'],
        'metadata/processingInformation/algorithms/isce3Version':
            ['isce3_version',
             ALL_PRODUCTS,
             isce3.__version__,
             'Version of the ISCE3 framework used for processing'],
        # 'metadata/processingInformation/algorithms/RTCVersion':
        #     [str(SOFTWARE_VERSION),
        # 'RTC-S1 SAS version used for processing'],
        'metadata/processingInformation/algorithms/s1ReaderVersion':
            ['s1_reader_version',
             ALL_PRODUCTS,
             release_version,
             'Version of the OPERA s1-reader used for processing'],

        'metadata/processingInformation/inputs/l1SlcGranules':
            ['inputs_l1_slc_granules',
             ALL_PRODUCTS,
             l1_slc_granules,
             'List of input L1 SLC products used'],
        'metadata/processingInformation/inputs/orbitFiles':
            ['inputs_orbit_files',
             ALL_PRODUCTS,
             orbit_files,
             'List of input orbit files used'],
        'metadata/processingInformation/inputs/annotationFiles':
            ['inputs_annotation_files',
             ALL_PRODUCTS,
             [burst_in.burst_calibration.basename_cads,
              burst_in.burst_noise.basename_nads],
             'List of input annotation files used'],
        'metadata/processingInformation/inputs/configFiles':
            ['inputs_config_files',
             ALL_PRODUCTS,
             cfg_in.run_config_path,
             'List of input config files used'],
        'metadata/processingInformation/inputs/demSource':
            ['inputs_dem_source',
             ALL_PRODUCTS,
             dem_file_description,
             'Description of the input digital elevation model (DEM)']
    }

    # Add reference to the thermal noise correction algorithm when the
    # correction is applied
    if cfg_in.groups.processing.apply_thermal_noise_correction:  # 3.3
        noise_removal_algorithm_reference = (
            'Thermal Denoising of Products Generated by the S-1 IPF.'
            ' ESA document. Accessed: May 29, 2023. [Online]. Available:'
            ' https://sentinels.copernicus.eu/documents/247904/2142675/'
            'Thermal-Denoising-of-Products-Generated-by-Sentinel-1-IPF.pdf')
    else:
        noise_removal_algorithm_reference = '(noise removal not applied)'
    metadata_dict['metadata/processingInformation/algorithms/'
                  'noiseCorrectionAlgorithmReference'] =\
        ['processing_information'
         '_noise_removal_algorithm_reference',
         STANDARD_RTC_S1_ONLY,
         noise_removal_algorithm_reference,
         'A reference to the noise removal algorithm applied']

    # Add RTC algorithm reference depending on the algorithm applied
    url_rtc_algorithm_document = '(RTC not applied)'
    if cfg_in.groups.processing.apply_rtc:  # 3.4
        if cfg_in.groups.processing.rtc.algorithm_type == 'area_projection':
            url_rtc_algorithm_document = \
                ('Gustavo H. X. Shiroma, Marco Lavalle, and Sean M. Buckley,'
                 ' "An Area-Based Projection Algorithm for SAR Radiometric'
                 ' Terrain Correction and Geocoding," in IEEE Transactions'
                 ' on Geoscience and Remote Sensing, vol. 60, pp. 1-23, 2022,'
                 ' Art no. 5222723, doi: 10.1109/TGRS.2022.3147472.')
        elif (cfg_in.groups.processing.rtc.algorithm_type ==
                'bilinear_distribution'):
            url_rtc_algorithm_document = \
                ('David Small, "Flattening Gamma: Radiometric Terrain'
                 ' Correction for SAR Imagery," in IEEE Transactions on'
                 ' Geoscience and Remote Sensing, vol. 49, no. 8, pp.'
                 ' 3081-3093, Aug. 2011, doi: 10.1109/TGRS.2011.2120616.')
        else:
            raise NotImplementedError
    metadata_dict['metadata/processingInformation/algorithms/'
                  'radiometricTerrainCorrectionAlgorithmReference'] =\
        ['processing_information'
         '_radiometric_terrain_correction_algorithm_reference',
         ALL_PRODUCTS,
         url_rtc_algorithm_document,
         'Reference to the radiometric terrain correction (RTC) algorithm'
         ' applied']

    # Add geocoding algorithm reference depending on the algorithm applied
    # TODO: add references to the other geocoding algorithms
    if cfg_in.groups.processing.geocoding.algorithm_type == 'area_projection':
        url_geocoding_algorithm_document = \
                ('Gustavo H. X. Shiroma, Marco Lavalle, and Sean M. Buckley,'
                 ' "An Area-Based Projection Algorithm for SAR Radiometric'
                 ' Terrain Correction and Geocoding," in IEEE Transactions'
                 ' on Geoscience and Remote Sensing, vol. 60, pp. 1-23, 2022,'
                 ' Art no. 5222723, doi: 10.1109/TGRS.2022.3147472.')
        metadata_dict['metadata/processingInformation/algorithms/'
                      'geocodingAlgorithmReference'] =\
            ['processing_information'
             '_geocoding_algorithm_reference',
             ALL_PRODUCTS,
             url_geocoding_algorithm_document,
             'Reference to the geocoding algorithm applied']

    if is_mosaic:
        # Metadata only for the mosaic product
        metadata_dict['metadata/processingInformation/parameters/geocoding/'
                      'mosaicGeogridSnapX'] = \
            ['processing_information_mosaic_geogrid_snap_x',
             ALL_PRODUCTS,
             mosaic_snap_x,
             'mosaic geogrid snap for Coordinate X (W/E)']
        metadata_dict['metadata/processingInformation/parameters/geocoding/'
                      'mosaicGeogridSnapY'] = \
            ['processing_information_mosaic_geogrid_snap_y',
             ALL_PRODUCTS,
             mosaic_snap_y,
             'mosaic geogrid snap for Coordinate Y (S/N)']

    else:
        # Metadata only for the burst product
        # Calculate bounding box
        xmin_geogrid = cfg_in.geogrids[str(burst_in.burst_id)].start_x
        ymax_geogrid = cfg_in.geogrids[str(burst_in.burst_id)].start_y
        spacing_x = cfg_in.geogrids[str(burst_in.burst_id)].spacing_x
        spacing_y = cfg_in.geogrids[str(burst_in.burst_id)].spacing_y
        width_geogrid = cfg_in.geogrids[str(burst_in.burst_id)].width
        length_geogrid = cfg_in.geogrids[str(burst_in.burst_id)].length
        epsg_geogrid = cfg_in.geogrids[str(burst_in.burst_id)].epsg

        metadata_dict['identification/boundingPolygon'] = \
            ['bounding_polygon',
             STANDARD_RTC_S1_ONLY,
             get_polygon_wkt(burst_in),
             'OGR compatible WKT representation of the product'
             ' bounding polygon']

        # Attribute `epsg` for HDF5 dataset /identification/boundingPolygon
        metadata_dict['identification/boundingPolygon[epsg]'] = \
            ['bouding_polygon_epsg_code',
             STANDARD_RTC_S1_ONLY,
             '4326',
             'Bounding polygon EPSG code']

        xy_bounding_box = [
           xmin_geogrid,
           ymax_geogrid + length_geogrid * spacing_y,
           xmin_geogrid + width_geogrid * spacing_x,
           ymax_geogrid
        ]

        metadata_dict['identification/boundingBox'] = \
            [None,
             ALL_PRODUCTS,
             np.array(xy_bounding_box),  # 1.7.5
             'Bounding box of the product, in order of xmin, ymin, xmax, ymax']

        # Attribute `epsg` for HDF5 dataset /identification/boundingBox
        metadata_dict['identification/boundingBox[epsg]'] = \
            [None,
             ALL_PRODUCTS,
             str(epsg_geogrid),
             'Bounding box EPSG code']

        metadata_dict['identification/burstID'] = \
            ['burst_id',
             ALL_PRODUCTS,
             str(burst_in.burst_id),
             'Burst identification (burst ID)']

        beam_id = burst_in.swath_name.upper()
        metadata_dict['identification/beamID'] = \
            ['beam_id',
             ALL_PRODUCTS,
             beam_id,
             'Beam identification (Beam ID)']

        # TODO: Update for static layers!!!
        metadata_dict['identification/zeroDopplerStartTime'] = \
            ['zero_doppler_start_time',
             ALL_PRODUCTS,
             burst_in.sensing_start.strftime(DATE_TIME_METADATA_FORMAT),
             'Azimuth start time of the product in the format YYYY-MM-DDThh:mm:ss.sZ'] # 1.6.3

        # TODO: Update for static layers!!!
        metadata_dict['identification/zeroDopplerEndTime'] = \
            ['zero_doppler_end_time',
             ALL_PRODUCTS,
             burst_in.sensing_stop.strftime(DATE_TIME_METADATA_FORMAT),
             'Azimuth stop time of the product in the format'
             ' YYYY-MM-DDThh:mm:ss.sZ']  # 1.6.3

        metadata_dict['metadata/sourceData/zeroDopplerStartTime'] = \
            ['source_data_zero_doppler_start_time',
             ALL_PRODUCTS,
             burst_in.sensing_start.strftime(DATE_TIME_METADATA_FORMAT),
             'Azimuth start time of the input product in the format'
             ' YYYY-MM-DDThh:mm:ss.sZ'] # 1.6.3
        metadata_dict['metadata/sourceData/zeroDopplerEndTime'] = \
            ['source_data_zero_doppler_end_time',
             ALL_PRODUCTS,
             burst_in.sensing_stop.strftime(DATE_TIME_METADATA_FORMAT),
             'Azimuth stop time of the input product in the format'
             ' YYYY-MM-DDThh:mm:ss.sZ']  # 1.6.3
        metadata_dict['metadata/sourceData/numberOfAzimuthLines'] = \
            ['source_data_number_of_azimuth_lines',
             STANDARD_RTC_S1_ONLY,
             burst_in.length,
             'Number of azimuth lines within the source data product']

        metadata_dict['metadata/sourceData/numberOfRangeSamples'] = \
            ['source_data_number_of_range_samples',
             STANDARD_RTC_S1_ONLY,
             burst_in.width,
             'Number of slant range samples for each azimuth line within the'
             ' source data']
        metadata_dict['metadata/sourceData/slantRangeStart'] = \
            ['source_data_slant_range_start',
             STANDARD_RTC_S1_ONLY,
             burst_in.starting_range,
             'Source data slant range start distance']

    this_product_metadata_dict = {}
    for h5_path, (geotiff_field, flag_all_products, data, description) in \
            metadata_dict.items():
        if (product_type == STATIC_LAYERS_PRODUCT_TYPE and
                not flag_all_products):
            continue
        this_product_metadata_dict[h5_path] = [geotiff_field, data,
                                               description]

    if not is_mosaic and product_type != STATIC_LAYERS_PRODUCT_TYPE:

        # Add RFI metadata into `metadata_dict`
        rfi_metadata_dict = get_rfi_metadata_dict(burst_in,
                                                  'metadata/QA/rfiInformation')
        this_product_metadata_dict.update(rfi_metadata_dict)

    return this_product_metadata_dict


def all_metadata_dict_to_geotiff_metadata_dict(metadata_dict):
    '''
    Convert all metadata dict to GeoTIFF metadata dict
    Parameters
    ----------
    metadata_dict : dict
        Metadata dict organized as follows:
        - Dictionary item key: HDF5 dataset key;
        - Dictionary item value: list of 
            [GeoTIFF metadata key,
             metadata value,
             metadata description]
        The value `None` for the GeoTIFF metadata key indicates that
        the field is not saved on the GeoTIFF file
    Returns
    -------
    geotiff_metadata_dict : dict
        Metadata dict to be saved onto the RTC-S1 product GeoTIFF file
    '''
    geotiff_metadata_dict = {}
    for _, (key, value, _) in metadata_dict.items():
        if key is None:
            continue
        if isinstance(value, str):
            geotiff_metadata_dict[key.upper()] = str(value).upper()
            continue
        geotiff_metadata_dict[key.upper()] = value

    return geotiff_metadata_dict


def populate_metadata_group(product_id: str,
                            h5py_obj: h5py.File,
                            burst_in: Sentinel1BurstSlc,
                            cfg_in: RunConfig,
                            processing_datetime: datetime,
                            is_mosaic: bool):
    '''Populate RTC metadata based on Sentinel1BurstSlc and RunConfig

    Parameters
    -----------
    product_id: str
        Product ID
    h5py_obj: h5py.File
        HDF5 object into which write the metadata
    burst_in: Sentinel1BurstCls
        Source burst of the RTC
    cfg_in: RunConfig
        A class that contains the information defined in runconfig
    processing_datetime: datetime
        Processing datetime object
    is_mosaic: bool
        Flag to indicate if the RTC-S1 product is a mosaic (True)
        or burst (False) product
    '''

    metadata_dict = get_metadata_dict(product_id, burst_in, cfg_in,
                                      processing_datetime, is_mosaic)

    for path_dataset_in_h5, (_, data, description) in metadata_dict.items():

        # check if metadata element is an HDF5 dataset attribute
        # by exctracting substrings within square brackets
        attribute_list = re.findall(r'\[.*?\]', path_dataset_in_h5)
        if len(attribute_list) > 2:
            # if there are two or more substrings raise an error
            error_message = 'ERROR invalid HDF5 path: ' + path_dataset_in_h5
            raise NotImplementedError(error_message)
        elif len(attribute_list) == 1:
            # if there's only one substring, that's an attribute
            attribute_name = attribute_list[0][1:-1]
            path_dataset_in_h5 = path_dataset_in_h5.replace(
                attribute_list[0], '')
            dset = h5py_obj[path_dataset_in_h5]
            dset.attrs[attribute_name] = data
            continue
        if isinstance(data, str):
            dset = h5py_obj.create_dataset(
                path_dataset_in_h5, data=np.string_(data))
        else:
            dset = h5py_obj.create_dataset(path_dataset_in_h5, data=data)

        dset.attrs['description'] = np.string_(description)


def save_hdf5_dataset(ds_filename, h5py_obj, root_path,
                      yds, xds, layer_name, standard_name=None,
                      long_name=None, units=None, fill_value=None,
                      valid_min=None, valid_max=None, compute_stats=True):
    '''
    write temporary raster file contents to HDF5

    Parameters
    ----------
    ds_filename: string
        source raster file
    h5py_obj: h5py object
        h5py object of destination HDF5
    root_path: string
        path of output raster data
    yds: h5py dataset object
        y-axis dataset
    xds: h5py dataset object
        x-axis dataset
    layer_name: string
        name of dataset to be added to root_path
    standard_name: string, optional
        Standard name
    long_name: string, optional
        Long name
    units: string, optional
        Units
    fill_value: float, optional
        Fill value
    valid_min: float, optional
        Minimum value
    valid_max: float, optional
        Maximum value
    '''
    if not os.path.isfile(ds_filename):
        return

    ds_name = layer_hdf5_dict[layer_name]
    if long_name is not None:
        description = long_name
    else:
        description = layer_description_dict[layer_name]

    stats_real_imag_vector = None
    stats_vector = None
    if compute_stats:
        raster = isce3.io.Raster(ds_filename)

        if (raster.datatype() == gdal.GDT_CFloat32 or
                raster.datatype() == gdal.GDT_CFloat64):
            stats_real_imag_vector = \
                isce3.math.compute_raster_stats_real_imag(raster)
        elif raster.datatype() == gdal.GDT_Float64:
            stats_vector = isce3.math.compute_raster_stats_float64(raster)
        else:
            stats_vector = isce3.math.compute_raster_stats_float32(raster)

    gdal_ds = gdal.Open(ds_filename, gdal.GA_ReadOnly)
    nbands = gdal_ds.RasterCount
    for band in range(nbands):
        data = gdal_ds.GetRasterBand(band+1).ReadAsArray()

        if isinstance(ds_name, str):
            h5_ds = os.path.join(root_path, ds_name)
        else:
            h5_ds = os.path.join(root_path, ds_name[band])

        if h5_ds in h5py_obj:
            del h5py_obj[h5_ds]

        dset = h5py_obj.create_dataset(h5_ds, data=data)
        dset.dims[0].attach_scale(yds)
        dset.dims[1].attach_scale(xds)
        dset.attrs['grid_mapping'] = np.string_("projection")

        if standard_name is not None:
            dset.attrs['standard_name'] = np.string_(standard_name)

        if long_name is not None:
            dset.attrs['long_name'] = np.string_(long_name)

        dset.attrs['description'] = np.string_(description)

        if units is not None:
            dset.attrs['units'] = np.string_(units)

        if fill_value is not None:
            dset.attrs.create('_FillValue', data=fill_value)
        elif 'cfloat' in gdal.GetDataTypeName(raster.datatype()).lower():
            dset.attrs.create('_FillValue', data=np.nan + 1j * np.nan)
        elif 'float' in gdal.GetDataTypeName(raster.datatype()).lower():
            dset.attrs.create('_FillValue', data=np.nan)

        if stats_vector is not None:
            stats_obj = stats_vector[band]
            dset.attrs.create('min_value', data=stats_obj.min)
            dset.attrs.create('mean_value', data=stats_obj.mean)
            dset.attrs.create('max_value', data=stats_obj.max)
            dset.attrs.create('sample_standard_deviation',
                              data=stats_obj.sample_stddev)

        elif stats_real_imag_vector is not None:

            stats_obj = stats_real_imag_vector[band]
            dset.attrs.create('min_real_value', data=stats_obj.min_real)
            dset.attrs.create('mean_real_value', data=stats_obj.mean_real)
            dset.attrs.create('max_real_value', data=stats_obj.max_real)
            dset.attrs.create('sample_standard_deviation_real',
                              data=stats_obj.sample_stddev_real)

            dset.attrs.create('min_imag_value', data=stats_obj.min_imag)
            dset.attrs.create('mean_imag_value', data=stats_obj.mean_imag)
            dset.attrs.create('max_imag_value', data=stats_obj.max_imag)
            dset.attrs.create('sample_standard_deviation_imag',
                              data=stats_obj.sample_stddev_imag)

        if valid_min is not None:
            dset.attrs.create('valid_min', data=valid_min)

        if valid_max is not None:
            dset.attrs.create('valid_max', data=valid_max)

    del gdal_ds


def get_rfi_metadata_dict(burst_in,
                          rfi_root_path='metadata/QA/rfiInformation'):
    '''
    Populate the RFI information into HDF5 object

    Parameters
    ----------
    burst_in: Sentinel1BurstSlc
    rfi_root_path: str

    '''
    rfi_metadata_dict = {}

    is_rfi_info_empty = burst_in.burst_rfi_info is None
    rfi_metadata_dict[f'{rfi_root_path}/isRfiInfoAvailable'] =\
        ['is_rfi_info_available',
         not is_rfi_info_empty,
         'A flag whether RFI information is available in the source data']

    if is_rfi_info_empty:
        return rfi_metadata_dict

    # Create group for RFI info
    subpath_data_dict = {
        'rfiMitigationPerformed':
            ['rfi_mitigation_performed',
             burst_in.burst_rfi_info.rfi_mitigation_performed,
             'RFI detection and mitigtion strategy'],
        'rfiMitigationDomain':
            ['rfi_mitigation_domain',
             burst_in.burst_rfi_info.rfi_mitigation_domain,
             'In which domain(s) the RFI mitigation was performed'],
        'rfiBurstReport/swath':
            ['rfi_burst_report_swath',
             burst_in.burst_rfi_info.rfi_burst_report['swath'],
             'Swath of the IW RFI burst repost list'],
        'rfiBurstReport/azimuthTime':
            ['rfi_burst_report_azimuth_time',
             burst_in.burst_rfi_info.rfi_burst_report['azimuthTime'].strftime(
                DATE_TIME_METADATA_FORMAT),
             'Azimuth time of the burst that corresponds to the RFI report'
             ' in the format YYYY-MM-DDThh:mm:ss.sZ'],
        'rfiBurstReport/inBandOutBandPowerRatio':
            ['rfi_in_band_out_band_power_ratio',
             burst_in.burst_rfi_info.rfi_burst_report[
                 'inBandOutBandPowerRatio'],
             'Ratio between the in-band and out-of-band power of the burst.']
    }

    # Aliases for the improvement of code readability
    rfi_burst_report_time =\
        (burst_in.burst_rfi_info.rfi_burst_report['timeDomainRfiReport']
         if 'timeDomainRfiReport' in
         burst_in.burst_rfi_info.rfi_burst_report.keys()
         else None)
    rfi_burst_report_freq =\
        (burst_in.burst_rfi_info.rfi_burst_report[
            'frequencyDomainRfiBurstReport']
         if 'frequencyDomainRfiBurstReport' in
         burst_in.burst_rfi_info.rfi_burst_report.keys()
         else None)

    # Add RFI burst domain report
    if ('timeDomainRfiReport' in
            burst_in.burst_rfi_info.rfi_burst_report.keys()):
        # populate the time domain RFI report
        subpath_data_dict['timeDomainRfiReport/percentageAffectedLines'] = \
            ['time_domain_rfi_report_percentage_affected_lines',
             rfi_burst_report_time['percentageAffectedLines'],
             'Percentage of level-0 lines affected by RFI']

        subpath_data_dict['timeDomainRfiReport/avgPercentageAffectedSamples'] = \
            ['time_domain_rfi_report_avg_percentage_affected_samples',
             rfi_burst_report_time['avgPercentageAffectedSamples'],
             ('Average percentage of affected level-0 samples '
              'in the lines containing RFI.')]

        subpath_data_dict['timeDomainRfiReport/maxPercentageAffectedSamples'] = \
            ['time_domain_rfi_report_max_percentage_affected_samples',
             rfi_burst_report_time['maxPercentageAffectedSamples'],
             'Maximum percentage of level-0 samples affected by RFI in the same line']

    if ('frequencyDomainRfiBurstReport' in
            burst_in.burst_rfi_info.rfi_burst_report.keys()):
        # populate the frequency domain RFI report
        subpath_data_dict['frequencyDomainRfiBurstReport/numSubBlocks']=\
            ['frequency_domain_rfi_burst_report_num_sub_blocks',
             rfi_burst_report_freq['numSubBlocks'],
             'Number of sub-blocks in the current burst']

        subpath_data_dict['frequencyDomainRfiBurstReport/subBlockSize']= \
            ['frequency_domain_rfi_burst_report_sub_block_size',
             rfi_burst_report_freq['subBlockSize'],
             'Number of lines in each sub-block']

        subpath_data_dict[('frequencyDomainRfiBurstReport/isolatedRfiReport/'
                           'percentageAffectedLines')]=\
            ['frequency_domain_rfi_burst_report_isolated_rfi_report/percentage_affected_lines',
             rfi_burst_report_freq['isolatedRfiReport'][
                 'percentageAffectedLines'],
             'Percentage of level-0 lines affected by RFI.']

        subpath_data_dict[('frequencyDomainRfiBurstReport/isolatedRfiReport/'
                           'maxPercentageAffectedBW')]=\
            ['frequency_domain_rfi_burst_report_isolated_rfi_report/percentage_affected_lines',
             rfi_burst_report_freq['isolatedRfiReport'][
                 'maxPercentageAffectedBW'],
             'Max. percentage of bandwidth affected by isolated RFI in a single line.']

        subpath_data_dict['frequencyDomainRfiBurstReport/percentageBlocksPersistentRfi']=\
            ['frequency_domain_rfi_burst_report_percentage_blocks_persistent_rfi',
             rfi_burst_report_freq['percentageBlocksPersistentRfi'],
             ('Percentage of processing blocks affected by persistent RFI. '
              'In this case the RFI detection is performed on the '
              'mean PSD of each processing block.')]

        subpath_data_dict[('frequencyDomainRfiBurstReport/'
                           'maxPercentageBWAffectedPersistentRfi')] = \
            ['frequency_domain_rfi_burst_report_max_percentage_bw_affected_persistent_rfi',
             rfi_burst_report_freq['maxPercentageBWAffectedPersistentRfi'],
             ('Max percentage bandwidth affected by '
              'persistent RFI in a single processing block')]

    for fieldname, data in subpath_data_dict.items():
        path_in_rfi_dict = os.path.join(rfi_root_path, fieldname)
        rfi_metadata_dict[path_in_rfi_dict] = data

    return rfi_metadata_dict


def get_range_azimuth_resolution(burst: Sentinel1BurstSlc):
    '''
    Get the range and azimuth resolution based on the ESA documentation

    Parameters
    ----------
    burst: Sentinel1BurstSlc
        Burst object to compute the resolution

    Returns
    -------
    slant_range_resolution: float
        Slant-range resolution in meters
    azimuth_resolution: float
        Azimuth resolution in meters

    Notes
    -----
    https://sentinels.copernicus.eu/web/sentinel/technical-guides/sentinel-1-sar/
    products-algorithms/level-1/single-look-complex/interferometric-wide-swath
    '''

    resolution_subswath_range_azimuth_dict = {
        'IW1': [2.7, 22.5],
        'IW2': [3.1, 22.7],
        'IW3': [3.5, 22.6]
    }

    slant_range_resolution, azimuth_resolution =\
        resolution_subswath_range_azimuth_dict[burst.burst_id.subswath]

    return slant_range_resolution, azimuth_resolution<|MERGE_RESOLUTION|>--- conflicted
+++ resolved
@@ -783,7 +783,6 @@
              ALL_PRODUCTS,
              'backscatter_dB = 10*log10(backscatter_linear)',
              'Equation to convert provided backscatter to decibel (dB)'],
-<<<<<<< HEAD
 
         # 1.7.8
         ('metadata/processingInformation/parameters/geocoding/' +
@@ -794,22 +793,13 @@
              'CEOS Analysis Ready Data (CARD) pixel coordinate convention'],
 
         # 4.4
-        ('metadata/processingInformation/parameters/geocoding/' +
-=======
-
-        # 4.4
         ('metadata/processingInformation/parameters/geocoding/'
->>>>>>> 6c4ba41f
             'burstGeogridSnapX'):
             ['processing_information_burst_geogrid_snap_x',
              ALL_PRODUCTS,
              burst_snap_x,
              'Burst geogrid snap for Coordinate X (W/E)'],
-<<<<<<< HEAD
-        ('metadata/processingInformation/parameters/geocoding/' +
-=======
         ('metadata/processingInformation/parameters/geocoding/'
->>>>>>> 6c4ba41f
             'burstGeogridSnapY'):
             ['processing_information_burst_geogrid_snap_y',
              ALL_PRODUCTS,
