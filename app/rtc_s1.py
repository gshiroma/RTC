--- conflicted
+++ resolved
@@ -239,33 +239,40 @@
     del band_out
 
 
-def calculate_layover_shadow_mask(burst_in: Sentinel1BurstSlc,
-                                  geogrid_in: isce3.product.GeoGridParameters,
-                                  path_dem: str,
-                                  filename_out: str,
-                                  output_raster_format: str,
-                                  threshold_rdr2geo: float=1.0e-7,
-                                  numiter_rdr2geo: int=25,
-                                  extraiter_rdr2geo: int=10,
-                                  lines_per_block_rdr2geo: int=1000,
-                                  threshold_geo2rdr: float=1.0e-8,
-                                  numiter_geo2rdr: int=25,
-                                  nlooks_az: int=1, nlooks_rg: int=1):
+def compute_layover_shadow_mask(radar_grid: isce3.product.RadarGridParameters,
+                                orbit: isce3.core.Orbit,
+                                geogrid_in: isce3.product.GeoGridParameters,
+                                burst_in: Sentinel1BurstSlc,
+                                dem_raster: isce3.io.Raster,
+                                filename_out: str,
+                                output_raster_format: str,
+                                threshold_rdr2geo: float=1.0e-7,
+                                numiter_rdr2geo: int=25,
+                                extraiter_rdr2geo: int=10,
+                                lines_per_block_rdr2geo: int=1000,
+                                threshold_geo2rdr: float=1.0e-7,
+                                numiter_geo2rdr: int=25):
     '''
-    Generate the layover shadow mask and geocode the mask
+    Compute the layover/shadow mask and geocode it
 
     Parameters:
     -----------
+    radar_grid: isce3.product.RadarGridParameters
+        Radar grid
+    orbit: isce3.core.Orbit
+	    Orbit defining radar motion on input path
+    geogrid_in: isce3.product.GeoGridParameters
+        Geogrid to geocode the layover/shadow mask in radar grid
     burst_in: Sentinel1BurstSlc
         Input burst
     geogrid_in: isce3.product.GeoGridParameters
-        Geogrid to geocode the layover shadow mask in radar grid
-    path_dem: str
-        Path to the DEM
+        Geogrid to geocode the layover/shadow mask in radar grid
+    dem_raster: isce3.io.Raster
+        DEM raster
     filename_out: str
-        Path to the geocoded layover shadow mask
+        Path to the geocoded layover/shadow mask
     output_raster_format: str
-        File format of the layover shadow mask
+        File format of the layover/shadow mask
     threshold_rdr2geo: float
         Iteration threshold for rdr2geo
     numiter_rdr2geo: int
@@ -278,11 +285,11 @@
         Iteration threshold for geo2rdr
     numiter_geo2rdr: int
         Number of max. iteration for geo2rdr object
-    nlooks_az: int
-        Number of looks in azimuth direction. For the calculation in coarse grid
-    nlooks_rg: int
-        Number of looks in range direction. For the calculation in coarse grid
-
+
+    Returns
+    -------
+    layover_shadow_mask_raster: isce3.io.Raster
+        Layover/shadow-mask ISCE3 raster object in radar coordinates
     '''
 
     # determine the output filename
@@ -290,24 +297,16 @@
 
     path_layover_shadow_mask = (f'layover_shadow_mask_{burst_in.burst_id}_'
                                 f'{burst_in.polarization}_{str_datetime}')
-
-    # Run topo to get layover shadow mask
-    dem_raster = isce3.io.Raster(path_dem)
+    
+    # Run topo to get layover/shadow mask
     ellipsoid = isce3.core.Ellipsoid()
 
     Rdr2Geo = isce3.geometry.Rdr2Geo
-
-    rdr_grid = burst_in.as_isce3_radargrid()
-
-    # when requested, apply mulitilooking on radar grid for the computation in coarse resolution
-    if nlooks_az > 1 or nlooks_rg > 1:
-        rdr_grid = rdr_grid.multilook(nlooks_az, nlooks_rg)
-
-    isce3_orbit = burst_in.orbit
+    
     grid_doppler = isce3.core.LUT2d()
 
-    rdr2geo_obj = Rdr2Geo(rdr_grid,
-                          isce3_orbit,
+    rdr2geo_obj = Rdr2Geo(radar_grid,
+                          orbit,
                           ellipsoid,
                           grid_doppler,
                           threshold=threshold_rdr2geo,
@@ -315,17 +314,17 @@
                           extraiter=extraiter_rdr2geo,
                           lines_per_block=lines_per_block_rdr2geo)
 
-    mask_raster = isce3.io.Raster(path_layover_shadow_mask, rdr_grid.width,
-                                  rdr_grid.length, 1, gdal.GDT_Byte, 'MEM')
+    layover_shadow_mask_raster = isce3.io.Raster(path_layover_shadow_mask,
+        radar_grid.width, radar_grid.length, 1, gdal.GDT_Byte, 'MEM')
 
     rdr2geo_obj.topo(dem_raster, None, None, None,
-                     layover_shadow_raster=mask_raster)
-
-    # geocode the layover shadow mask
+                     layover_shadow_raster=layover_shadow_mask_raster)
+
+    # geocode the layover/shadow mask
     geo = isce3.geocode.GeocodeFloat32()
-    geo.orbit = isce3_orbit
+    geo.orbit = orbit
     geo.ellipsoid = ellipsoid
-    geo.doppler = grid_doppler
+    geo.doppler = isce3.core.LUT2d()
     geo.threshold_geo2rdr = threshold_geo2rdr
     geo.numiter_geo2rdr = numiter_geo2rdr
     #geo.lines_per_block = lines_per_block_rdr2geo # Temporary suppression
@@ -342,8 +341,8 @@
                                       geogrid_in.width, geogrid_in.length, 1,
                                       gdal.GDT_Byte, output_raster_format)
 
-    geo.geocode(radar_grid=rdr_grid,
-                input_raster=mask_raster,
+    geo.geocode(radar_grid=radar_grid,
+                input_raster=layover_shadow_mask_raster,
                 output_raster=geocoded_raster,
                 dem_raster=dem_raster,
                 output_mode=isce3.geocode.GeocodeOutputMode.INTERP)
@@ -458,6 +457,11 @@
     # unpack geocode run parameters
     geocode_namespace = cfg.groups.processing.geocoding
 
+    apply_valid_samples_sub_swath_masking = \
+        cfg.groups.processing.geocoding.apply_valid_samples_sub_swath_masking
+    apply_shadow_masking = \
+        cfg.groups.processing.geocoding.apply_shadow_masking
+
     if cfg.groups.processing.geocoding.algorithm_type == "area_projection":
         geocode_algorithm = isce3.geocode.GeocodeOutputMode.AREA_PROJECTION
     else:
@@ -568,6 +572,7 @@
     hdf5_obj = None
     output_hdf5_file = os.path.join(output_dir,
                                     f'{product_prefix}.{hdf5_file_extension}')
+
     # iterate over sub-burts
     for burst_index, (burst_id, burst_pol_dict) in enumerate(cfg.bursts.items()):
 
@@ -993,7 +998,6 @@
         else:
             output_file_list += output_imagery_filename_list
 
-<<<<<<< HEAD
         # Mosaic other bands
         for key in output_metadata_dict.keys():
             output_file, input_files = output_metadata_dict[key]
@@ -1012,63 +1016,8 @@
                 temp_files_list.append(output_file)
             else:
                 output_file_list.append(output_file)
-=======
-def compute_layover_shadow_mask(radar_grid: isce3.product.RadarGridParameters,
-                                orbit: isce3.core.Orbit,
-                                geogrid_in: isce3.product.GeoGridParameters,
-                                burst_in: Sentinel1BurstSlc,
-                                dem_raster: isce3.io.Raster,
-                                filename_out: str,
-                                output_raster_format: str,
-                                threshold_rdr2geo: float=1.0e-7,
-                                numiter_rdr2geo: int=25,
-                                extraiter_rdr2geo: int=10,
-                                lines_per_block_rdr2geo: int=1000,
-                                threshold_geo2rdr: float=1.0e-7,
-                                numiter_geo2rdr: int=25):
-    '''
-    Compute the layover/shadow mask and geocode it
-
-    Parameters:
-    -----------
-    radar_grid: isce3.product.RadarGridParameters
-        Radar grid
-    orbit: isce3.core.Orbit
-	    Orbit defining radar motion on input path
-    geogrid_in: isce3.product.GeoGridParameters
-        Geogrid to geocode the layover/shadow mask in radar grid
-    burst_in: Sentinel1BurstSlc
-        Input burst
-    geogrid_in: isce3.product.GeoGridParameters
-        Geogrid to geocode the layover/shadow mask in radar grid
-    dem_raster: isce3.io.Raster
-        DEM raster
-    filename_out: str
-        Path to the geocoded layover/shadow mask
-    output_raster_format: str
-        File format of the layover/shadow mask
-    threshold_rdr2geo: float
-        Iteration threshold for rdr2geo
-    numiter_rdr2geo: int
-        Number of max. iteration for rdr2geo object
-    extraiter_rdr2geo: int
-        Extra number of iteration for rdr2geo object
-    lines_per_block_rdr2geo: int
-        Lines per block for rdr2geo
-    threshold_geo2rdr: float
-        Iteration threshold for geo2rdr
-    numiter_geo2rdr: int
-        Number of max. iteration for geo2rdr object
-
-    Returns
-    -------
-    layover_shadow_mask_raster: isce3.io.Raster
-        Layover/shadow-mask ISCE3 raster object in radar coordinates
-    '''
->>>>>>> 71173684
-
-
-<<<<<<< HEAD
+
+
 
 
 
@@ -1101,49 +1050,6 @@
 
                 if sensing_stop is None or burst.sensing_stop > sensing_stop:
                     sensing_stop = burst.sensing_stop
-=======
-    path_layover_shadow_mask = (f'layover_shadow_mask_{burst_in.burst_id}_'
-                                f'{burst_in.polarization}_{str_datetime}')
-    
-    # Run topo to get layover/shadow mask
-    ellipsoid = isce3.core.Ellipsoid()
-
-    Rdr2Geo = isce3.geometry.Rdr2Geo
-    
-    grid_doppler = isce3.core.LUT2d()
-
-    rdr2geo_obj = Rdr2Geo(radar_grid,
-                          orbit,
-                          ellipsoid,
-                          grid_doppler,
-                          threshold=threshold_rdr2geo,
-                          numiter=numiter_rdr2geo,
-                          extraiter=extraiter_rdr2geo,
-                          lines_per_block=lines_per_block_rdr2geo)
-
-    layover_shadow_mask_raster = isce3.io.Raster(path_layover_shadow_mask,
-        radar_grid.width, radar_grid.length, 1, gdal.GDT_Byte, 'MEM')
-
-    rdr2geo_obj.topo(dem_raster, None, None, None,
-                     layover_shadow_raster=layover_shadow_mask_raster)
-
-    # geocode the layover/shadow mask
-    geo = isce3.geocode.GeocodeFloat32()
-    geo.orbit = orbit
-    geo.ellipsoid = ellipsoid
-    geo.doppler = isce3.core.LUT2d()
-    geo.threshold_geo2rdr = threshold_geo2rdr
-    geo.numiter_geo2rdr = numiter_geo2rdr
-    geo.lines_per_block = lines_per_block_rdr2geo
-    geo.data_interpolator = 'NEAREST'
-    geo.geogrid(float(geogrid_in.start_x),
-                float(geogrid_in.start_y),
-                float(geogrid_in.spacing_x),
-                float(geogrid_in.spacing_y),
-                int(geogrid_in.width),
-                int(geogrid_in.length),
-                int(geogrid_in.epsg))
->>>>>>> 71173684
 
             sensing_start_ds = f'{BASE_HDF5_DATASET}/identification/zeroDopplerStartTime'
             sensing_end_ds = f'{BASE_HDF5_DATASET}/identification/zeroDopplerEndTime'
@@ -1189,14 +1095,6 @@
     t_end = time.time()
     logger.info(f'elapsed time: {t_end - t_start}')
 
-<<<<<<< HEAD
-=======
-    geo.geocode(radar_grid=radar_grid,
-                input_raster=layover_shadow_mask_raster,
-                output_raster=geocoded_raster,
-                dem_raster=dem_raster,
-                output_mode=isce3.geocode.GeocodeOutputMode.INTERP)
->>>>>>> 71173684
 
 
 def run_original(cfg: RunConfig):
@@ -1304,11 +1202,6 @@
     # unpack geocode run parameters
     geocode_namespace = cfg.groups.processing.geocoding
 
-    apply_valid_samples_sub_swath_masking = \
-        cfg.groups.processing.geocoding.apply_valid_samples_sub_swath_masking
-    apply_shadow_masking = \
-        cfg.groups.processing.geocoding.apply_shadow_masking
-
     if cfg.groups.processing.geocoding.algorithm_type == "area_projection":
         geocode_algorithm = isce3.geocode.GeocodeOutputMode.AREA_PROJECTION
     else:
@@ -1419,7 +1312,6 @@
     hdf5_obj = None
     output_hdf5_file = os.path.join(output_dir,
                                     f'{product_prefix}.{hdf5_file_extension}')
-
     # iterate over sub-burts
     for burst_index, (burst_id, burst_pol_dict) in enumerate(cfg.bursts.items()):
 
@@ -1578,24 +1470,6 @@
             rtc_anf_file = None
             out_geo_rtc_obj = None
 
-<<<<<<< HEAD
-        # Extract burst boundaries and create sub_swaths object to mask
-        # invalid radar samples
-        n_subswaths = 1
-        sub_swaths = isce3.product.SubSwaths(radar_grid.length,
-                                             radar_grid.width,
-                                             n_subswaths)
-        last_range_sample = min([burst.last_valid_sample, radar_grid.width])
-        valid_samples_sub_swath = np.repeat(
-            [[burst.first_valid_sample, last_range_sample + 1]],
-            radar_grid.length, axis=0)
-        for i in range(burst.first_valid_line):
-            valid_samples_sub_swath[i, :] = 0
-        for i in range(burst.last_valid_line, radar_grid.length):
-            valid_samples_sub_swath[i, :] = 0
-
-        sub_swaths.set_valid_samples_array(1, valid_samples_sub_swath)
-=======
         # geocoding optional arguments
         geocode_kwargs = {}
 
@@ -1702,7 +1576,6 @@
                 flag_inform_user_about_sub_swaths_error = True
                 logger.warning('WARNING there was an error executing geocode().'
                                ' Retrying it with less parameters')
->>>>>>> 71173684
 
         else:
             sub_swaths = None
@@ -1734,42 +1607,10 @@
                             dem_interp_method=dem_interp_method_enum,
                             memory_mode=memory_mode)
 
-<<<<<<< HEAD
-        if flag_error_sub_swaths:
-            logger.warning('WARNING the sub-swath masking is not available'
-                           ' from this ISCE3 version. The sub-swath masking'
-                           ' was disabled.')
-
-        # Calculate layover shadow mask when requested
-        if save_layover_shadow_mask:
-            layover_shadow_mask_file = (f'{bursts_output_dir}/{product_prefix}'
-               f'_layover_shadow_mask.{imagery_extension}')
-            calculate_layover_shadow_mask(burst,
-                                geogrid,
-                                cfg.dem,
-                                layover_shadow_mask_file,
-                                output_raster_format,
-                                threshold_rdr2geo=cfg.rdr2geo_params.threshold,
-                                numiter_rdr2geo=cfg.rdr2geo_params.numiter,
-                                threshold_geo2rdr=cfg.geo2rdr_params.threshold,
-                                numiter_geo2rdr=cfg.geo2rdr_params.numiter)
-
-            if flag_bursts_secondary_files_are_temporary:
-                temp_files_list.append(layover_shadow_mask_file)
-            else:
-                output_file_list.append(layover_shadow_mask_file)
-                logger.info(f'file saved: {layover_shadow_mask_file}')
-            output_metadata_dict['layover_shadow_mask'][1].append(
-                layover_shadow_mask_file)
-
-        else:
-            layover_shadow_mask_file = None
-=======
             if flag_inform_user_about_sub_swaths_error:
                 logger.warning('WARNING the sub-swath masking is not available'
                                ' from this ISCE3 version. The sub-swath masking'
                                ' was disabled.')
->>>>>>> 71173684
 
         del geo_burst_raster
 
