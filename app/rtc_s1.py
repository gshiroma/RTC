#!/usr/bin/env python

'''
RTC Workflow
'''

import datetime
import os
import time

import logging
import numpy as np
from osgeo import gdal
import argparse

import isce3

from s1reader.s1_burst_slc import Sentinel1BurstSlc

from rtc.geogrid import snap_coord
from rtc.runconfig import RunConfig
from rtc.mosaic_geobursts import compute_weighted_mosaic_raster, compute_weighted_mosaic_raster_single_band
from rtc.core import create_logger, save_as_cog
from rtc.h5_prep import save_hdf5_file, create_hdf5_file, BASE_HDF5_DATASET
from rtc.version import VERSION as SOFTWARE_VERSION

logger = logging.getLogger('rtc_s1')


def _update_mosaic_boundaries(mosaic_geogrid_dict, geogrid):
    """Updates mosaic boundaries and check if pixel spacing
       and EPSG code are consistent between burst
       and mosaic geogrid

       Parameters
       ----------
       mosaic_geogrid_dict: dict
              Dictionary containing mosaic geogrid parameters
       geogrid : isce3.product.GeoGridParameters
              Burst geogrid
    """
    xf = geogrid.start_x + geogrid.spacing_x * geogrid.width
    yf = geogrid.start_y + geogrid.spacing_y * geogrid.length
    if ('x0' not in mosaic_geogrid_dict.keys() or
            geogrid.start_x < mosaic_geogrid_dict['x0']):
        mosaic_geogrid_dict['x0'] = geogrid.start_x
    if ('xf' not in mosaic_geogrid_dict.keys() or
            xf > mosaic_geogrid_dict['xf']):
        mosaic_geogrid_dict['xf'] = xf
    if ('y0' not in mosaic_geogrid_dict.keys() or
            geogrid.start_y > mosaic_geogrid_dict['y0']):
        mosaic_geogrid_dict['y0'] = geogrid.start_y
    if ('yf' not in mosaic_geogrid_dict.keys() or
            yf < mosaic_geogrid_dict['yf']):
        mosaic_geogrid_dict['yf'] = yf
    if 'dx' not in mosaic_geogrid_dict.keys():
        mosaic_geogrid_dict['dx'] = geogrid.spacing_x
    if 'dy' not in mosaic_geogrid_dict.keys():
        mosaic_geogrid_dict['dy'] = geogrid.spacing_y







    # TODO fix this. The mosaic EPSG should not come from the
    # first burst
    if 'epsg' not in mosaic_geogrid_dict.keys():
        mosaic_geogrid_dict['epsg'] = geogrid.epsg









def _separate_pol_channels(multi_band_file, output_file_list, logger,
                           output_raster_format):
    """Save a multi-band raster file as individual single-band files

       Parameters
       ----------
       multi_band_file : str
              Multi-band raster file
       output_file_list : list
              Output file list
       logger : loggin.Logger
              Logger
    """
    gdal_ds = gdal.Open(multi_band_file, gdal.GA_ReadOnly)
    description = gdal_ds.GetDescription()
    projection = gdal_ds.GetProjectionRef()
    geotransform = gdal_ds.GetGeoTransform()
    metadata = gdal_ds.GetMetadata()

    num_bands = gdal_ds.RasterCount
    if num_bands != len(output_file_list):
        error_str = (f'ERROR number of output files ({len(output_file_list)})'
                     f' does not match with the number'
                     f' of input bursts` bands ({num_bands})')
        raise ValueError(error_str)

    for b, output_file in enumerate(output_file_list):
        gdal_band = gdal_ds.GetRasterBand(b + 1)
        gdal_dtype = gdal_band.DataType
        band_image = gdal_band.ReadAsArray()

        # Save the corrected image
        driver_out = gdal.GetDriverByName(output_raster_format)
        raster_out = driver_out.Create(
            output_file, band_image.shape[1],
            band_image.shape[0], 1, gdal_dtype)

        raster_out.SetDescription(description)
        raster_out.SetProjection(projection)
        raster_out.SetGeoTransform(geotransform)
        raster_out.SetMetadata(metadata)

        band_out = raster_out.GetRasterBand(1)
        band_out.WriteArray(band_image)
        band_out.FlushCache()
        del band_out
        logger.info(f'file saved: {output_file}')


def _create_raster_obj(output_dir, ds_name, ds_hdf5, dtype, shape,
                       radar_grid_file_dict, output_obj_list, flag_create_raster_obj,
                       extension):
    """Create an ISCE3 raster object (GTiff) for a radar geometry layer.

       Parameters
       ----------
       output_dir: str
              Output directory
       ds_name: str
              Dataset (geometry layer) name
       ds_hdf5: str
              HDF5 dataset name
       dtype:: gdal.DataType
              GDAL data type
       shape: list
              Shape of the output raster
       radar_grid_file_dict: dict
              Dictionary that will hold the name of the output file
              referenced by the contents of `ds_hdf5` (dict key)
       output_obj_list: list
              Mutable list of output raster objects
       flag_create_raster_obj: bool
              Flag indicating if raster object should be created

       Returns
       -------
       raster_obj : isce3.io.Raster
              ISCE3 raster object
    """
    if flag_create_raster_obj is not True:
        return None

    output_file = os.path.join(output_dir, ds_name) + '.' + extension
    raster_obj = isce3.io.Raster(
        output_file,
        shape[2],
        shape[1],
        shape[0],
        dtype,
        "GTiff")
    output_obj_list.append(raster_obj)
    radar_grid_file_dict[ds_hdf5] = output_file
    return raster_obj


def _add_output_to_output_metadata_dict(flag, key, output_dir,
        output_metadata_dict, product_prefix, extension):
    if not flag:
        return
    output_image_list = []
    output_metadata_dict[key] = \
        [os.path.join(output_dir, f'{product_prefix}_{key}.{extension}'),
                      output_image_list]


def apply_slc_corrections(burst_in: Sentinel1BurstSlc,
                          path_slc_vrt: str,
                          path_slc_out: str,
                          flag_output_complex: bool = False,
                          flag_thermal_correction: bool = True,
                          flag_apply_abs_rad_correction: bool = True):
    '''Apply thermal correction stored in burst_in. Save the corrected signal
    back to ENVI format. Preserves the phase when the output is complex

    Parameters
    ----------
    burst_in: Sentinel1BurstSlc
        Input burst to apply the correction
    path_slc_vrt: str
        Path to the input burst to apply correction
    path_slc_out: str
        Path to the output SLC which the corrections are applied
    flag_output_complex: bool
        `path_slc_out` will be in complex number when this is `True`
        Otherwise, the output will be amplitude only.
    flag_thermal_correction: bool
        flag whether or not to apple the thermal correction.
    flag_apply_abs_rad_correction: bool
        Flag to apply radiometirc calibration
    '''

    # Load the SLC of the burst
    burst_in.slc_to_vrt_file(path_slc_vrt)
    slc_gdal_ds = gdal.Open(path_slc_vrt)
    arr_slc_from = slc_gdal_ds.ReadAsArray()

    # Apply thermal noise correction
    if flag_thermal_correction:
        logger.info(f'    applying thermal noise correction to burst SLC')
        corrected_image = np.abs(arr_slc_from) ** 2 - burst_in.thermal_noise_lut
        min_backscatter = 0
        max_backscatter = None
        corrected_image = np.clip(corrected_image, min_backscatter,
                                  max_backscatter)
    else:
        corrected_image = np.abs(arr_slc_from) ** 2

    # Apply absolute radiometric correction
    if flag_apply_abs_rad_correction:
        logger.info(f'    applying absolute radiometric correction to burst SLC')
        corrected_image = \
            corrected_image / burst_in.burst_calibration.beta_naught ** 2

    # Output as complex
    if flag_output_complex:
        factor_mag = np.sqrt(corrected_image) / np.abs(arr_slc_from)
        factor_mag[np.isnan(factor_mag)] = 0.0
        corrected_image = arr_slc_from * factor_mag
        dtype = gdal.GDT_CFloat32
    else:
        dtype = gdal.GDT_Float32

    # Save the corrected image
    drvout = gdal.GetDriverByName('GTiff')
    raster_out = drvout.Create(path_slc_out, burst_in.shape[1],
                               burst_in.shape[0], 1, dtype)
    band_out = raster_out.GetRasterBand(1)
    band_out.WriteArray(corrected_image)
    band_out.FlushCache()
    del band_out


def compute_layover_shadow_mask(radar_grid: isce3.product.RadarGridParameters,
                                orbit: isce3.core.Orbit,
                                geogrid_in: isce3.product.GeoGridParameters,
                                burst_in: Sentinel1BurstSlc,
                                dem_raster: isce3.io.Raster,
                                filename_out: str,
                                output_raster_format: str,
                                threshold_rdr2geo: float=1.0e-7,
                                numiter_rdr2geo: int=25,
                                extraiter_rdr2geo: int=10,
                                lines_per_block_rdr2geo: int=1000,
                                threshold_geo2rdr: float=1.0e-7,
                                numiter_geo2rdr: int=25):
    '''
    Compute the layover/shadow mask and geocode it

    Parameters:
    -----------
    radar_grid: isce3.product.RadarGridParameters
        Radar grid
    orbit: isce3.core.Orbit
	    Orbit defining radar motion on input path
    geogrid_in: isce3.product.GeoGridParameters
        Geogrid to geocode the layover/shadow mask in radar grid
    burst_in: Sentinel1BurstSlc
        Input burst
    geogrid_in: isce3.product.GeoGridParameters
        Geogrid to geocode the layover/shadow mask in radar grid
    dem_raster: isce3.io.Raster
        DEM raster
    filename_out: str
        Path to the geocoded layover/shadow mask
    output_raster_format: str
        File format of the layover/shadow mask
    threshold_rdr2geo: float
        Iteration threshold for rdr2geo
    numiter_rdr2geo: int
        Number of max. iteration for rdr2geo object
    extraiter_rdr2geo: int
        Extra number of iteration for rdr2geo object
    lines_per_block_rdr2geo: int
        Lines per block for rdr2geo
    threshold_geo2rdr: float
        Iteration threshold for geo2rdr
    numiter_geo2rdr: int
        Number of max. iteration for geo2rdr object

    Returns
    -------
    slantrange_layover_shadow_mask_raster: isce3.io.Raster
        Layover/shadow-mask ISCE3 raster object in radar coordinates
    '''

    # determine the output filename
    str_datetime = burst_in.sensing_start.strftime('%Y%m%d_%H%M%S.%f')

    path_layover_shadow_mask = (f'layover_shadow_mask_{burst_in.burst_id}_'
                                f'{burst_in.polarization}_{str_datetime}')

    # Run topo to get layover/shadow mask
    ellipsoid = isce3.core.Ellipsoid()

    Rdr2Geo = isce3.geometry.Rdr2Geo

    grid_doppler = isce3.core.LUT2d()

    rdr2geo_obj = Rdr2Geo(radar_grid,
                          orbit,
                          ellipsoid,
                          grid_doppler,
                          threshold=threshold_rdr2geo,
                          numiter=numiter_rdr2geo,
                          extraiter=extraiter_rdr2geo,
                          lines_per_block=lines_per_block_rdr2geo)

    slantrange_layover_shadow_mask_raster = isce3.io.Raster(path_layover_shadow_mask,
        radar_grid.width, radar_grid.length, 1, gdal.GDT_Byte, 'MEM')

    rdr2geo_obj.topo(dem_raster, None, None, None,
                     layover_shadow_raster=slantrange_layover_shadow_mask_raster)

    # geocode the layover/shadow mask
    geo = isce3.geocode.GeocodeFloat32()
    geo.orbit = orbit
    geo.ellipsoid = ellipsoid
    geo.doppler = isce3.core.LUT2d()
    geo.threshold_geo2rdr = threshold_geo2rdr
    geo.numiter_geo2rdr = numiter_geo2rdr
    geo.data_interpolator = 'NEAREST'
    geo.geogrid(float(geogrid_in.start_x),
                float(geogrid_in.start_y),
                float(geogrid_in.spacing_x),
                float(geogrid_in.spacing_y),
                int(geogrid_in.width),
                int(geogrid_in.length),
                int(geogrid_in.epsg))

<<<<<<< HEAD
    geocoded_layover_shadow_mask_raster = isce3.io.Raster(filename_out, 
=======
    geocoded_raster = isce3.io.Raster(filename_out,
>>>>>>> 3cdb84ee
                                      geogrid_in.width, geogrid_in.length, 1,
                                      gdal.GDT_Byte, output_raster_format)

    geo.geocode(radar_grid=radar_grid,
                input_raster=slantrange_layover_shadow_mask_raster,
                output_raster=geocoded_layover_shadow_mask_raster,
                dem_raster=dem_raster,
                output_mode=isce3.geocode.GeocodeOutputMode.INTERP)

    return slantrange_layover_shadow_mask_raster


def run(cfg: RunConfig):
    '''
    Run geocode burst workflow with user-defined
    args stored in dictionary runconfig `cfg`
    Parameters
    ---------
    cfg: RunConfig
        RunConfig object with user runconfig options
    '''

    # Start tracking processing time
    t_start = time.time()
    time_stamp = str(float(time.time()))
    logger.info('OPERA RTC-S1 Science Application Software (SAS)'
                f' v{SOFTWARE_VERSION}')

    # primary executable
    processing_type = cfg.groups.product_group.processing_type
    product_version_float = cfg.groups.product_group.product_version
    if product_version_float is None:
        product_version = SOFTWARE_VERSION
    else:
        product_version = f'{product_version_float:.1f}'

    # unpack processing parameters
    processing_namespace = cfg.groups.processing
    dem_interp_method_enum = \
        processing_namespace.dem_interpolation_method_enum
    flag_apply_rtc = processing_namespace.apply_rtc
    flag_apply_thermal_noise_correction = \
        processing_namespace.apply_thermal_noise_correction
    flag_apply_abs_rad_correction = \
        processing_namespace.apply_absolute_radiometric_correction

    # read product path group / output format
    product_id = cfg.groups.product_group.product_id
    if product_id is None:
        product_id = 'rtc_product'
    product_prefix = f'{product_id}_v{product_version}'

    scratch_path = os.path.join(
        cfg.groups.product_group.scratch_path, f'temp_{time_stamp}')

    output_dir = cfg.groups.product_group.output_dir

    # RTC-S1 imagery
    save_bursts = cfg.groups.product_group.save_bursts
    save_mosaics = cfg.groups.product_group.save_mosaics

    if not save_bursts and not save_mosaics:
        err_msg = ("ERROR either `save_bursts` or `save_mosaics` needs to be"
                   " set")
        raise ValueError(err_msg)

    output_imagery_format = \
        cfg.groups.product_group.output_imagery_format
    output_imagery_compression = \
        cfg.groups.product_group.output_imagery_compression
    output_imagery_nbits = \
        cfg.groups.product_group.output_imagery_nbits

    logger.info(f'Identification:')
    logger.info(f'    product ID: {product_id}')
    logger.info(f'    processing type: {processing_type}')
    logger.info(f'    product version: {product_version}')
    logger.info(f'    product prefix: {product_prefix}')
    logger.info(f'Processing parameters:')
    logger.info(f'    apply RTC: {flag_apply_rtc}')
    logger.info(f'    apply thermal noise correction:'
                f' {flag_apply_thermal_noise_correction}')
    logger.info(f'    apply absolute radiometric correction:'
                f' {flag_apply_abs_rad_correction}')
    logger.info(f'    scratch dir: {scratch_path}')
    logger.info(f'    output dir: {output_dir}')
    logger.info(f'    save bursts: {save_bursts}')
    logger.info(f'    save mosaics: {save_mosaics}')
    logger.info(f'    output imagery format: {output_imagery_format}')
    logger.info(f'    output imagery compression: {output_imagery_compression}')
    logger.info(f'    output imagery nbits: {output_imagery_nbits}')

    save_imagery_as_hdf5 = (output_imagery_format == 'HDF5' or
                            output_imagery_format == 'NETCDF')
    save_secondary_layers_as_hdf5 = \
        cfg.groups.product_group.save_secondary_layers_as_hdf5

    save_metadata = (cfg.groups.product_group.save_metadata or
                     save_imagery_as_hdf5 or
                     save_secondary_layers_as_hdf5)

    if output_imagery_format == 'NETCDF':
        hdf5_file_extension = 'nc'
    else:
        hdf5_file_extension = 'h5'

    if save_imagery_as_hdf5 or output_imagery_format == 'COG':
        output_raster_format = 'GTiff'
    else:
        output_raster_format = output_imagery_format

    if output_raster_format == 'GTiff':
        imagery_extension = 'tif'
    else:
        imagery_extension = 'bin'

    # unpack geocode run parameters
    geocode_namespace = cfg.groups.processing.geocoding

    apply_valid_samples_sub_swath_masking = \
        cfg.groups.processing.geocoding.apply_valid_samples_sub_swath_masking
    apply_shadow_masking = \
        cfg.groups.processing.geocoding.apply_shadow_masking

    if cfg.groups.processing.geocoding.algorithm_type == "area_projection":
        geocode_algorithm = isce3.geocode.GeocodeOutputMode.AREA_PROJECTION
    else:
        geocode_algorithm = isce3.geocode.GeocodeOutputMode.INTERP

    memory_mode = geocode_namespace.memory_mode
    geogrid_upsampling = geocode_namespace.geogrid_upsampling
    abs_cal_factor = geocode_namespace.abs_rad_cal
    clip_max = geocode_namespace.clip_max
    clip_min = geocode_namespace.clip_min
    flag_upsample_radar_grid = geocode_namespace.upsample_radargrid
    save_incidence_angle = geocode_namespace.save_incidence_angle
    save_local_inc_angle = geocode_namespace.save_local_inc_angle
    save_projection_angle = geocode_namespace.save_projection_angle
    save_rtc_anf_psi = geocode_namespace.save_rtc_anf_psi
    save_range_slope = geocode_namespace.save_range_slope
    save_nlooks = geocode_namespace.save_nlooks





    # TODO remove the lines below:
    if save_mosaics:
        save_nlooks = True




    save_rtc_anf = geocode_namespace.save_rtc_anf
    save_dem = geocode_namespace.save_dem
    save_layover_shadow_mask = geocode_namespace.save_layover_shadow_mask

    flag_call_radar_grid = (save_incidence_angle or
                            save_local_inc_angle or save_projection_angle or
                            save_rtc_anf_psi or save_dem or
                            save_range_slope)

    # unpack RTC run parameters
    rtc_namespace = cfg.groups.processing.rtc

    # only 2 RTC algorithms supported: area_projection (default) &
    # bilinear_distribution
    if rtc_namespace.algorithm_type == "bilinear_distribution":
        rtc_algorithm = isce3.geometry.RtcAlgorithm.RTC_BILINEAR_DISTRIBUTION
    else:
        rtc_algorithm = isce3.geometry.RtcAlgorithm.RTC_AREA_PROJECTION

    output_terrain_radiometry = rtc_namespace.output_type
    input_terrain_radiometry = rtc_namespace.input_terrain_radiometry
    rtc_min_value_db = rtc_namespace.rtc_min_value_db
    rtc_upsampling = rtc_namespace.dem_upsampling
    if (flag_apply_rtc and output_terrain_radiometry ==
            isce3.geometry.RtcOutputTerrainRadiometry.SIGMA_NAUGHT):
        output_radiometry_str = "radar backscatter sigma0"
    elif (flag_apply_rtc and output_terrain_radiometry ==
            isce3.geometry.RtcOutputTerrainRadiometry.GAMMA_NAUGHT):
        output_radiometry_str = 'radar backscatter gamma0'
    elif input_terrain_radiometry == isce3.geometry.RtcInputTerrainRadiometry.BETA_NAUGHT:
        output_radiometry_str = 'radar backscatter beta0'
    else:
        output_radiometry_str = 'radar backscatter sigma0'

    # Common initializations
    dem_raster = isce3.io.Raster(cfg.dem)
    ellipsoid = isce3.core.Ellipsoid()
    zero_doppler = isce3.core.LUT2d()
    threshold = cfg.geo2rdr_params.threshold
    maxiter = cfg.geo2rdr_params.numiter
    exponent = 1 if (flag_apply_thermal_noise_correction or
                     flag_apply_abs_rad_correction) else 2

    # output mosaics variables
    geo_filename = f'{output_dir}/'f'{product_prefix}.{imagery_extension}'
    output_imagery_list = []
    output_file_list = []
    output_metadata_dict = {}

    # output dir (imagery mosaics)
    if save_imagery_as_hdf5:
        output_dir_mosaic_raster = scratch_path
    else:
        output_dir_mosaic_raster = output_dir

    # output dir (secondary layers mosaics)
    if save_secondary_layers_as_hdf5:
        output_dir_sec_mosaic_raster = scratch_path
    else:
        output_dir_sec_mosaic_raster = output_dir

    # configure mosaic secondary layers
    _add_output_to_output_metadata_dict(
        save_layover_shadow_mask, 'layover_shadow_mask',
        output_dir_sec_mosaic_raster,
        output_metadata_dict, product_prefix, imagery_extension)
    _add_output_to_output_metadata_dict(
        save_nlooks, 'nlooks', output_dir_sec_mosaic_raster,
        output_metadata_dict, product_prefix, imagery_extension)
    _add_output_to_output_metadata_dict(
        save_rtc_anf, 'rtc', output_dir_sec_mosaic_raster,
        output_metadata_dict, product_prefix, imagery_extension)

    mosaic_geogrid_dict = {}
    temp_files_list = []

    os.makedirs(output_dir, exist_ok=True)
    os.makedirs(scratch_path, exist_ok=True)
    vrt_options_mosaic = gdal.BuildVRTOptions(separate=True)

    n_bursts = len(cfg.bursts.items())
    print('Number of bursts to process:', n_bursts)

    hdf5_mosaic_obj = None
    output_hdf5_file = os.path.join(output_dir,
                                    f'{product_prefix}.{hdf5_file_extension}')

    # iterate over sub-burts
    for burst_index, (burst_id, burst_pol_dict) in enumerate(cfg.bursts.items()):

        # ===========================================================
        # start burst processing

        t_burst_start = time.time()
        logger.info(f'Processing burst: {burst_id} ({burst_index+1}/'
                    f'{n_bursts})')

        pol_list = list(burst_pol_dict.keys())
        burst = burst_pol_dict[pol_list[0]]

        flag_bursts_files_are_temporary = (not save_bursts or
                                           save_imagery_as_hdf5)
        flag_bursts_secondary_files_are_temporary = (
            not save_bursts or save_secondary_layers_as_hdf5)

        burst_scratch_path = f'{scratch_path}/{burst_id}/'
        os.makedirs(burst_scratch_path, exist_ok=True)

        output_dir_bursts = os.path.join(output_dir, burst_id)
        os.makedirs(output_dir_bursts, exist_ok=True)

        if not save_bursts or save_secondary_layers_as_hdf5:
            # burst files are saved in scratch dir
            output_dir_sec_bursts = burst_scratch_path
        else:
            # burst files (individual or HDF5) are saved in burst_id dir
            output_dir_sec_bursts = output_dir_bursts

        geogrid = cfg.geogrids[burst_id]

        # snap coordinates
        x_snap = geogrid.spacing_x
        y_snap = geogrid.spacing_y
        geogrid.start_x = snap_coord(geogrid.start_x, x_snap, np.floor)
        geogrid.start_y = snap_coord(geogrid.start_y, y_snap, np.ceil)

        # update mosaic boundaries
        _update_mosaic_boundaries(mosaic_geogrid_dict, geogrid)

        logger.info(f'    reading burst SLCs')
        radar_grid = burst.as_isce3_radargrid()

        # native_doppler = burst.doppler.lut2d
        orbit = burst.orbit
        if 'orbit' not in mosaic_geogrid_dict.keys():
            mosaic_geogrid_dict['orbit'] = orbit
        if 'wavelength' not in mosaic_geogrid_dict.keys():
            mosaic_geogrid_dict['wavelength'] = burst.wavelength
        if 'lookside' not in mosaic_geogrid_dict.keys():
            mosaic_geogrid_dict['lookside'] = radar_grid.lookside

        input_file_list = []

        for pol, burst_pol in burst_pol_dict.items():
            temp_slc_path = \
                f'{burst_scratch_path}/rslc_{pol}.vrt'
            temp_slc_corrected_path = (
                f'{burst_scratch_path}/rslc_{pol}_corrected.{imagery_extension}')

            burst_pol.slc_to_vrt_file(temp_slc_path)

            if (flag_apply_thermal_noise_correction or
                    flag_apply_abs_rad_correction):
                apply_slc_corrections(
                    burst_pol,
                    temp_slc_path,
                    temp_slc_corrected_path,
                    flag_output_complex=False,
                    flag_thermal_correction=flag_apply_thermal_noise_correction,
                    flag_apply_abs_rad_correction=True)
                input_burst_filename = temp_slc_corrected_path
                temp_files_list.append(temp_slc_corrected_path)
            else:
                input_burst_filename = temp_slc_path

            temp_files_list.append(temp_slc_path)
            input_file_list.append(input_burst_filename)

        # create multi-band VRT
        if len(input_file_list) == 1:
            rdr_burst_raster = isce3.io.Raster(input_file_list[0])
        else:
            temp_vrt_path = f'{burst_scratch_path}/rslc.vrt'
            gdal.BuildVRT(temp_vrt_path, input_file_list,
                          options=vrt_options_mosaic)
            rdr_burst_raster = isce3.io.Raster(temp_vrt_path)
            temp_files_list.append(temp_vrt_path)

        # At this point, burst imagery files are always temporary
        geo_burst_filename = \
            f'{burst_scratch_path}/{product_prefix}.{imagery_extension}'
        temp_files_list.append(geo_burst_filename)

        # Generate output geocoded burst raster
        geo_burst_raster = isce3.io.Raster(
            geo_burst_filename,
            geogrid.width, geogrid.length,
            rdr_burst_raster.num_bands, gdal.GDT_Float32,
            output_raster_format)

        # init Geocode object depending on raster type
        if rdr_burst_raster.datatype() == gdal.GDT_Float32:
            geo_obj = isce3.geocode.GeocodeFloat32()
        elif rdr_burst_raster.datatype() == gdal.GDT_Float64:
            geo_obj = isce3.geocode.GeocodeFloat64()
        elif rdr_burst_raster.datatype() == gdal.GDT_CFloat32:
            geo_obj = isce3.geocode.GeocodeCFloat32()
        elif rdr_burst_raster.datatype() == gdal.GDT_CFloat64:
            geo_obj = isce3.geocode.GeocodeCFloat64()
        else:
            err_str = 'Unsupported raster type for geocoding'
            raise NotImplementedError(err_str)

        # init geocode members
        geo_obj.orbit = orbit
        geo_obj.ellipsoid = ellipsoid
        geo_obj.doppler = zero_doppler
        geo_obj.threshold_geo2rdr = threshold
        geo_obj.numiter_geo2rdr = maxiter

        # set data interpolator based on the geocode algorithm
        if geocode_algorithm == isce3.geocode.GeocodeOutputMode.INTERP:
            geo_obj.data_interpolator = geocode_algorithm

        geo_obj.geogrid(geogrid.start_x, geogrid.start_y,
                        geogrid.spacing_x, geogrid.spacing_y,
                        geogrid.width, geogrid.length, geogrid.epsg)

        if save_nlooks:
            nlooks_file = (f'{output_dir_sec_bursts}/{product_prefix}'
                           f'_nlooks.{imagery_extension}')

            if flag_bursts_secondary_files_are_temporary:
                temp_files_list.append(nlooks_file)
            else:
                output_file_list.append(nlooks_file)

            out_geo_nlooks_obj = isce3.io.Raster(
                nlooks_file, geogrid.width, geogrid.length, 1,
                gdal.GDT_Float32, output_raster_format)
        else:
            nlooks_file = None
            out_geo_nlooks_obj = None

        if save_rtc_anf:
            rtc_anf_file = (f'{output_dir_sec_bursts}/{product_prefix}'
                            f'_rtc_anf.{imagery_extension}')

            if flag_bursts_secondary_files_are_temporary:
                temp_files_list.append(rtc_anf_file)
            else:
                output_file_list.append(rtc_anf_file)

            out_geo_rtc_obj = isce3.io.Raster(
                rtc_anf_file,
                geogrid.width, geogrid.length, 1,
                gdal.GDT_Float32, output_raster_format)
        else:
            rtc_anf_file = None
            out_geo_rtc_obj = None

        # geocoding optional arguments (new ISCE3 with unmerged code)
        geocode_new_isce3_kwargs = {}

        # geocoding optional arguments
        geocode_kwargs = {}

        # Calculate layover/shadow mask when requested
        if save_layover_shadow_mask or apply_shadow_masking:
            flag_layover_shadow_mask_is_temporary = \
                (flag_bursts_secondary_files_are_temporary or
                    (apply_shadow_masking and not save_layover_shadow_mask))

            if flag_layover_shadow_mask_is_temporary:
                # layover/shadow mask is temporary
                layover_shadow_mask_file = \
                    (f'{burst_scratch_path}/{product_prefix}'
                     f'_layover_shadow_mask.{imagery_extension}')
            else:
                # layover/shadow mask is saved in `output_dir_sec_bursts`
                layover_shadow_mask_file = \
                    (f'{output_dir_sec_bursts}/{product_prefix}'
                     f'_layover_shadow_mask.{imagery_extension}')

            slantrange_layover_shadow_mask_raster = compute_layover_shadow_mask(
                radar_grid,
                orbit,
                geogrid,
                burst,
                dem_raster,
                layover_shadow_mask_file,
                output_raster_format,
                threshold_rdr2geo=cfg.rdr2geo_params.threshold,
                numiter_rdr2geo=cfg.rdr2geo_params.numiter,
                threshold_geo2rdr=cfg.geo2rdr_params.threshold,
                numiter_geo2rdr=cfg.geo2rdr_params.numiter)

            if flag_layover_shadow_mask_is_temporary:
                temp_files_list.append(layover_shadow_mask_file)
            else:
                output_file_list.append(layover_shadow_mask_file)
                logger.info(f'file saved: {layover_shadow_mask_file}')
            output_metadata_dict['layover_shadow_mask'][1].append(
                layover_shadow_mask_file)

            if apply_shadow_masking:
                geocode_new_isce3_kwargs['input_slantrange_layover_shadow_mask_raster'] = \
                    slantrange_layover_shadow_mask_raster
        else:
            layover_shadow_mask_file = None

        # flag to run geocoding without shadow masking
        flag_geocoding_without_shadow_masking = False

        # flag to inform the user that there was an error using
        # sub-swath masking
        flag_inform_user_about_isce3_version_error = False

        # get sub_swaths metadata
        if apply_valid_samples_sub_swath_masking:
            # Extract burst boundaries and create sub_swaths object to mask
            # invalid radar samples
            n_subswaths = 1
            sub_swaths = isce3.product.SubSwaths(radar_grid.length,
                                                 radar_grid.width,
                                                 n_subswaths)
            last_range_sample = min([burst.last_valid_sample, radar_grid.width])
            valid_samples_sub_swath = np.repeat(
                [[burst.first_valid_sample, last_range_sample + 1]],
                radar_grid.length, axis=0)
            for i in range(burst.first_valid_line):
                valid_samples_sub_swath[i, :] = 0
            for i in range(burst.last_valid_line, radar_grid.length):
                valid_samples_sub_swath[i, :] = 0

            sub_swaths.set_valid_samples_array(1, valid_samples_sub_swath)
            geocode_new_isce3_kwargs['sub_swaths'] = sub_swaths
            geocode_kwargs['sub_swaths'] = sub_swaths

        if apply_shadow_masking:
            # run ISCE3 geocoding
            try:
                geo_obj.geocode(radar_grid=radar_grid,
                                input_raster=rdr_burst_raster,
                                output_raster=geo_burst_raster,
                                dem_raster=dem_raster,
                                output_mode=geocode_algorithm,
                                geogrid_upsampling=geogrid_upsampling,
                                flag_apply_rtc=flag_apply_rtc,
                                input_terrain_radiometry=input_terrain_radiometry,
                                output_terrain_radiometry=output_terrain_radiometry,
                                exponent=exponent,
                                rtc_min_value_db=rtc_min_value_db,
                                rtc_upsampling=rtc_upsampling,
                                rtc_algorithm=rtc_algorithm,
                                abs_cal_factor=abs_cal_factor,
                                flag_upsample_radar_grid=flag_upsample_radar_grid,
                                clip_min=clip_min,
                                clip_max=clip_max,
                                out_geo_nlooks=out_geo_nlooks_obj,
                                out_geo_rtc=out_geo_rtc_obj,
                                input_rtc=None,
                                output_rtc=None,
                                dem_interp_method=dem_interp_method_enum,
                                memory_mode=memory_mode,
                                **geocode_new_isce3_kwargs)
            except TypeError:
                flag_geocoding_without_shadow_masking = True
                flag_inform_user_about_isce3_version_error = True
                logger.warning('WARNING there was an error executing geocode().'
                               ' Retrying it with less parameters')

        else:
            flag_geocoding_without_shadow_masking = True

        if flag_geocoding_without_shadow_masking:
            # run ISCE3 geocoding (without shadow masking)
            geo_obj.geocode(radar_grid=radar_grid,
                            input_raster=rdr_burst_raster,
                            output_raster=geo_burst_raster,
                            dem_raster=dem_raster,
                            output_mode=geocode_algorithm,
                            geogrid_upsampling=geogrid_upsampling,
                            flag_apply_rtc=flag_apply_rtc,
                            input_terrain_radiometry=input_terrain_radiometry,
                            output_terrain_radiometry=output_terrain_radiometry,
                            exponent=exponent,
                            rtc_min_value_db=rtc_min_value_db,
                            rtc_upsampling=rtc_upsampling,
                            rtc_algorithm=rtc_algorithm,
                            abs_cal_factor=abs_cal_factor,
                            flag_upsample_radar_grid=flag_upsample_radar_grid,
                            clip_min=clip_min,
                            clip_max=clip_max,
                            out_geo_nlooks=out_geo_nlooks_obj,
                            out_geo_rtc=out_geo_rtc_obj,
                            input_rtc=None,
                            output_rtc=None,
                            dem_interp_method=dem_interp_method_enum,
                            memory_mode=memory_mode,
                            **geocode_kwargs)

            if flag_inform_user_about_isce3_version_error:
                logger.warning('WARNING shadow masking is not available'
                               f' from installed version of ISCE3. ({isce3.__version__})')

        del geo_burst_raster

        # Output imagery list contains multi-band files that
        # will be used for mosaicking
        output_imagery_list.append(geo_burst_filename)

        # If burst imagery is not temporary, separate polarization channels
        if not flag_bursts_files_are_temporary:
            output_burst_imagery_list = []
            for pol in pol_list:
                geo_burst_pol_filename = \
                    os.path.join(output_dir, burst_id,
                                 f'{product_prefix}_{pol}.' +
                                 f'{imagery_extension}')
                output_burst_imagery_list.append(geo_burst_pol_filename)

            _separate_pol_channels(geo_burst_filename,
                                   output_burst_imagery_list,
                                   logger, output_raster_format)

            output_file_list += output_burst_imagery_list

        if save_nlooks:
            del out_geo_nlooks_obj

            if not flag_bursts_secondary_files_are_temporary:
                logger.info(f'file saved: {nlooks_file}')
            output_metadata_dict['nlooks'][1].append(nlooks_file)

        if save_rtc_anf:
            del out_geo_rtc_obj

            if not flag_bursts_secondary_files_are_temporary:
                logger.info(f'file saved: {rtc_anf_file}')
            output_metadata_dict['rtc'][1].append(rtc_anf_file)

        radar_grid_file_dict = {}
        if flag_call_radar_grid and save_bursts:
            get_radar_grid(
                geogrid, dem_interp_method_enum, product_prefix,
                output_dir_sec_bursts, imagery_extension, save_incidence_angle,
                save_local_inc_angle, save_projection_angle,
                save_rtc_anf_psi,
                save_range_slope, save_dem,
                dem_raster, radar_grid_file_dict,
                mosaic_geogrid_dict, orbit,
                verbose=not flag_bursts_secondary_files_are_temporary)
            if flag_bursts_secondary_files_are_temporary:
                # files are temporary
                temp_files_list += list(radar_grid_file_dict.values())
            else:
                output_file_list += list(radar_grid_file_dict.values())

        # Create burst HDF5
        if ((save_imagery_as_hdf5 or save_metadata) and save_bursts):
            hdf5_file_output_dir = os.path.join(output_dir, burst_id)
            os.makedirs(hdf5_file_output_dir, exist_ok=True)
            output_hdf5_file_burst = os.path.join(
                hdf5_file_output_dir, f'{product_prefix}.{hdf5_file_extension}')
            with create_hdf5_file(output_hdf5_file_burst, orbit, burst, cfg) as hdf5_burst_obj:
                save_hdf5_file(
                    hdf5_burst_obj, output_hdf5_file_burst, flag_apply_rtc,
                    clip_max, clip_min, output_radiometry_str,
                    geogrid, pol_list, geo_burst_filename, nlooks_file,
                    rtc_anf_file, layover_shadow_mask_file,
                    radar_grid_file_dict,
                    save_imagery=save_imagery_as_hdf5,
                    save_secondary_layers=save_secondary_layers_as_hdf5)
            output_file_list.append(output_hdf5_file_burst)

        # Create mosaic HDF5
        if ((save_imagery_as_hdf5 or save_metadata) and save_mosaics
                and burst_index == 0):
            hdf5_mosaic_obj = create_hdf5_file(output_hdf5_file, orbit, burst, cfg)


        t_burst_end = time.time()
        logger.info(
            f'elapsed time (burst): {t_burst_end - t_burst_start}')

        # end burst processing
        # ===========================================================

    if flag_call_radar_grid and save_mosaics:
        radar_grid_file_dict = {}

        if save_secondary_layers_as_hdf5:
            radar_grid_output_dir = scratch_path
        else:
            radar_grid_output_dir = output_dir
        get_radar_grid(cfg.geogrid, dem_interp_method_enum, product_prefix,
                       radar_grid_output_dir, imagery_extension, save_incidence_angle,
                       save_local_inc_angle, save_projection_angle,
                       save_rtc_anf_psi,
                       save_range_slope, save_dem,
                       dem_raster, radar_grid_file_dict,
                       mosaic_geogrid_dict,
                       orbit, verbose=not save_imagery_as_hdf5)
        if save_imagery_as_hdf5:
            # files are temporary
            temp_files_list += list(radar_grid_file_dict.values())
        else:
            output_file_list += list(radar_grid_file_dict.values())

    if save_mosaics:

        # Mosaic sub-bursts imagery
        logger.info(f'mosaicking files:')
        output_imagery_filename_list = []
        for pol in pol_list:
            geo_pol_filename = \
                (f'{output_dir_mosaic_raster}/{product_prefix}_{pol}.'
                 f'{imagery_extension}')
            logger.info(f'    {geo_pol_filename}')
            output_imagery_filename_list.append(geo_pol_filename)

        nlooks_list = output_metadata_dict['nlooks'][1]
        compute_weighted_mosaic_raster_single_band(
            output_imagery_list, nlooks_list,
            output_imagery_filename_list, cfg.geogrid, verbose=False)

        if save_imagery_as_hdf5:
            temp_files_list += output_imagery_filename_list
        else:
            output_file_list += output_imagery_filename_list

        # Mosaic other bands
        for key in output_metadata_dict.keys():
            output_file, input_files = output_metadata_dict[key]
            logger.info(f'mosaicking file: {output_file}')
            compute_weighted_mosaic_raster(input_files, nlooks_list, output_file,
                                           cfg.geogrid, verbose=False)




            # TODO: Remove nlooks exception below
            if (save_secondary_layers_as_hdf5 or
                    (key == 'nlooks' and not save_nlooks)):
                temp_files_list.append(output_file)
            else:
                output_file_list.append(output_file)





        # Save HDF5
        if save_imagery_as_hdf5 or save_metadata:
            if save_nlooks:
                nlooks_mosaic_file = output_metadata_dict['nlooks'][0]
            else:
                nlooks_mosaic_file = None
            if save_rtc_anf:
                rtc_anf_mosaic_file = output_metadata_dict['rtc'][0]
            else:
                rtc_anf_mosaic_file = None
            if save_layover_shadow_mask:
                layover_shadow_mask_file = output_metadata_dict[
                    'layover_shadow_mask'][0]
            else:
                layover_shadow_mask_file = None

            # Update metadata datasets that depend on all bursts
            sensing_start = None
            sensing_stop = None
            for burst_id, burst_pol_dict in cfg.bursts.items():
                pols = list(burst_pol_dict.keys())
                burst = burst_pol_dict[pols[0]]

                if (sensing_start is None or
                        burst.sensing_start < sensing_start):
                    sensing_start = burst.sensing_start

                if sensing_stop is None or burst.sensing_stop > sensing_stop:
                    sensing_stop = burst.sensing_stop

            sensing_start_ds = f'{BASE_HDF5_DATASET}/identification/zeroDopplerStartTime'
            sensing_end_ds = f'{BASE_HDF5_DATASET}/identification/zeroDopplerEndTime'
            del hdf5_mosaic_obj[sensing_start_ds]
            del hdf5_mosaic_obj[sensing_end_ds]
            hdf5_mosaic_obj[sensing_start_ds] = \
                sensing_start.strftime('%Y-%m-%dT%H:%M:%S.%f')
            hdf5_mosaic_obj[sensing_end_ds] = \
                sensing_stop.strftime('%Y-%m-%dT%H:%M:%S.%f')

            # Bundle the mosaicked single-pol rasters
            geo_filename_vrt = f'{geo_filename}.vrt'
            gdal.BuildVRT(geo_filename_vrt, output_imagery_filename_list,
                          options=vrt_options_mosaic)
            temp_files_list.append(geo_filename_vrt)

            save_hdf5_file(
                hdf5_mosaic_obj, output_hdf5_file, flag_apply_rtc,
                clip_max, clip_min, output_radiometry_str,
                cfg.geogrid, pol_list, geo_filename_vrt, nlooks_mosaic_file,
                rtc_anf_mosaic_file, layover_shadow_mask_file,
                radar_grid_file_dict, save_imagery=save_imagery_as_hdf5,
                save_secondary_layers=save_secondary_layers_as_hdf5)
            hdf5_mosaic_obj.close()
            output_file_list.append(output_hdf5_file)

    if output_imagery_format == 'COG':
        logger.info(f'Saving files as Cloud-Optimized GeoTIFFs (COGs)')
        for filename in output_file_list:
            if not filename.endswith('.tif'):
                continue
            logger.info(f'    processing file: {filename}')
            save_as_cog(filename, scratch_path, logger,
                        compression=output_imagery_compression,
                        nbits=output_imagery_nbits)

    logger.info('removing temporary files:')
    for filename in temp_files_list:
        if not os.path.isfile(filename):
            continue
        os.remove(filename)

        logger.info(f'    {filename}')

    logger.info('output files:')
    for filename in output_file_list:
        logger.info(f'    {filename}')

    t_end = time.time()
    logger.info(f'elapsed time: {t_end - t_start}')

    # Return value to indicate that the processing has completed succesfully
    return 0


def get_radar_grid(geogrid, dem_interp_method_enum, product_prefix,
                   output_dir, extension, save_incidence_angle,
                   save_local_inc_angle, save_projection_angle,
                   save_rtc_anf_psi,
                   save_range_slope, save_dem, dem_raster,
                   radar_grid_file_dict, mosaic_geogrid_dict, orbit,
                   verbose=True):
    output_obj_list = []
    layers_nbands = 1
    shape = [layers_nbands, geogrid.length, geogrid.width]

    incidence_angle_raster = _create_raster_obj(
        output_dir, f'{product_prefix}_incidence_angle',
        'incidenceAngle', gdal.GDT_Float32, shape, radar_grid_file_dict,
        output_obj_list, save_incidence_angle, extension)
    local_incidence_angle_raster = _create_raster_obj(
        output_dir, f'{product_prefix}_local_incidence_angle',
        'localIncidenceAngle', gdal.GDT_Float32, shape,
        radar_grid_file_dict, output_obj_list, save_local_inc_angle,
        extension)
    projection_angle_raster = _create_raster_obj(
        output_dir, f'{product_prefix}_projection_angle',
        'projectionAngle', gdal.GDT_Float32, shape, radar_grid_file_dict,
        output_obj_list, save_projection_angle, extension)
    rtc_anf_psi_raster = _create_raster_obj(
        output_dir, f'{product_prefix}_rtc_anf_psi',
        'areaNormalizationFactorPsi', gdal.GDT_Float32, shape,
        radar_grid_file_dict, output_obj_list,
        save_rtc_anf_psi, extension)
    range_slope_raster = _create_raster_obj(
        output_dir, f'{product_prefix}_range_slope',
        'rangeSlope', gdal.GDT_Float32, shape, radar_grid_file_dict,
        output_obj_list, save_range_slope, extension)
    interpolated_dem_raster = _create_raster_obj(
        output_dir, f'{product_prefix}_interpolated_dem',
        'interpolatedDem', gdal.GDT_Float32, shape, radar_grid_file_dict,
        output_obj_list, save_dem, extension)

    # TODO review this (Doppler)!!!
    # native_doppler = burst.doppler.lut2d
    native_doppler = isce3.core.LUT2d()
    native_doppler.bounds_error = False
    grid_doppler = isce3.core.LUT2d()
    grid_doppler.bounds_error = False

    # TODO: update code below
    # Computation of range slope is not merged to ISCE yet
    kwargs_get_radar_grid = {}
    if range_slope_raster:
        kwargs_get_radar_grid['range_slope_angle_raster'] = \
            range_slope_raster

    # call get_radar_grid()
    isce3.geogrid.get_radar_grid(mosaic_geogrid_dict['lookside'],
                                 mosaic_geogrid_dict['wavelength'],
                                 dem_raster,
                                 geogrid,
                                 orbit,
                                 native_doppler,
                                 grid_doppler,
                                 incidence_angle_raster =
                                    incidence_angle_raster,
                                 local_incidence_angle_raster =
                                    local_incidence_angle_raster,
                                 projection_angle_raster =
                                    projection_angle_raster,
                                 simulated_radar_brightness_raster =
                                    rtc_anf_psi_raster,
                                 interpolated_dem_raster =
                                    interpolated_dem_raster,
                                 dem_interp_method=dem_interp_method_enum,
                                 **kwargs_get_radar_grid)

    # Flush data
    for obj in output_obj_list:
        del obj

    if not verbose:
        return


def _load_parameters(cfg):
    '''
    Load GCOV specific parameters.
    '''

    geocode_namespace = cfg.groups.processing.geocoding
    rtc_namespace = cfg.groups.processing.rtc

    if geocode_namespace.clip_max is None:
        geocode_namespace.clip_max = np.nan

    if geocode_namespace.clip_min is None:
        geocode_namespace.clip_min = np.nan

    if geocode_namespace.geogrid_upsampling is None:
        geocode_namespace.geogrid_upsampling = 1.0

    if geocode_namespace.memory_mode == 'single_block':
        geocode_namespace.memory_mode = \
            isce3.core.GeocodeMemoryMode.SingleBlock
    elif geocode_namespace.memory_mode == 'geogrid':
        geocode_namespace.memory_mode = \
            isce3.core.GeocodeMemoryMode.BlocksGeogrid
    elif geocode_namespace.memory_mode == 'geogrid_and_radargrid':
        geocode_namespace.memory_mode = \
            isce3.core.GeocodeMemoryMode.BlocksGeogridAndRadarGrid
    elif (geocode_namespace.memory_mode == 'auto' or
          geocode_namespace.memory_mode is None):
        geocode_namespace.memory_mode = \
            isce3.core.GeocodeMemoryMode.Auto
    else:
        err_msg = f"ERROR memory_mode: {geocode_namespace.memory_mode}"
        raise ValueError(err_msg)

    rtc_output_type = rtc_namespace.output_type
    if rtc_output_type == 'sigma0':
        rtc_namespace.output_type = \
            isce3.geometry.RtcOutputTerrainRadiometry.SIGMA_NAUGHT
    else:
        rtc_namespace.output_type = \
            isce3.geometry.RtcOutputTerrainRadiometry.GAMMA_NAUGHT

    if rtc_namespace.input_terrain_radiometry == "sigma0":
        rtc_namespace.input_terrain_radiometry = \
            isce3.geometry.RtcInputTerrainRadiometry.SIGMA_NAUGHT_ELLIPSOID
    else:
        rtc_namespace.input_terrain_radiometry = \
            isce3.geometry.RtcInputTerrainRadiometry.BETA_NAUGHT

    if rtc_namespace.rtc_min_value_db is None:
        rtc_namespace.rtc_min_value_db = np.nan

    # Update the DEM interpolation method
    dem_interp_method = \
        cfg.groups.processing.dem_interpolation_method

    if dem_interp_method == 'biquintic':
        dem_interp_method_enum = isce3.core.DataInterpMethod.BIQUINTIC
    elif (dem_interp_method == 'sinc'):
        dem_interp_method_enum = isce3.core.DataInterpMethod.SINC
    elif (dem_interp_method == 'bilinear'):
        dem_interp_method_enum = isce3.core.DataInterpMethod.BILINEAR
    elif (dem_interp_method == 'bicubic'):
        dem_interp_method_enum = isce3.core.DataInterpMethod.BICUBIC
    elif (dem_interp_method == 'nearest'):
        dem_interp_method_enum = isce3.core.DataInterpMethod.NEAREST
    else:
        err_msg = ('ERROR invalid DEM interpolation method:'
                   f' {dem_interp_method}')
        raise ValueError(err_msg)

    cfg.groups.processing.dem_interpolation_method_enum = \
        dem_interp_method_enum


def get_rtc_s1_parser():
    '''Initialize YamlArgparse class and parse CLI arguments for OPERA RTC.
    '''
    parser = argparse.ArgumentParser(description='',
        formatter_class=argparse.ArgumentDefaultsHelpFormatter)
    parser.add_argument('run_config_path',
                        type=str,
                        nargs='?',
                        default=None,
                        help='Path to run config file')

    parser.add_argument('--log',
                        '--log-file',
                        dest='log_file',
                        type=str,
                        help='Log file')

    parser.add_argument('--full-log-format',
                        dest='full_log_formatting',
                        action='store_true',
                        default=False,
                        help='Enable full formatting of log messages')

    return parser


if __name__ == "__main__":
    '''Run geocode rtc workflow from command line'''
    # load arguments from command line
<<<<<<< HEAD
    parser  = get_rtc_s1_parser()
=======
    parser = get_rtc_s1_parser()
>>>>>>> 3cdb84ee

    # parse arguments
    args = parser.parse_args()

    # create logger
    create_logger(args.log_file, args.full_log_formatting)

    # Get a runconfig dict from command line argumens
    cfg = RunConfig.load_from_yaml(args.run_config_path, 'rtc_s1')

    _load_parameters(cfg)

    # Run geocode burst workflow
    run(cfg)<|MERGE_RESOLUTION|>--- conflicted
+++ resolved
@@ -346,11 +346,7 @@
                 int(geogrid_in.length),
                 int(geogrid_in.epsg))
 
-<<<<<<< HEAD
     geocoded_layover_shadow_mask_raster = isce3.io.Raster(filename_out, 
-=======
-    geocoded_raster = isce3.io.Raster(filename_out,
->>>>>>> 3cdb84ee
                                       geogrid_in.width, geogrid_in.length, 1,
                                       gdal.GDT_Byte, output_raster_format)
 
@@ -367,6 +363,7 @@
     '''
     Run geocode burst workflow with user-defined
     args stored in dictionary runconfig `cfg`
+
     Parameters
     ---------
     cfg: RunConfig
@@ -405,7 +402,6 @@
 
     scratch_path = os.path.join(
         cfg.groups.product_group.scratch_path, f'temp_{time_stamp}')
-
     output_dir = cfg.groups.product_group.output_dir
 
     # RTC-S1 imagery
@@ -413,7 +409,7 @@
     save_mosaics = cfg.groups.product_group.save_mosaics
 
     if not save_bursts and not save_mosaics:
-        err_msg = ("ERROR either `save_bursts` or `save_mosaics` needs to be"
+        err_msg = (f"ERROR either `save_bursts` or `save_mosaics` needs to be"
                    " set")
         raise ValueError(err_msg)
 
@@ -1316,11 +1312,7 @@
 if __name__ == "__main__":
     '''Run geocode rtc workflow from command line'''
     # load arguments from command line
-<<<<<<< HEAD
-    parser  = get_rtc_s1_parser()
-=======
     parser = get_rtc_s1_parser()
->>>>>>> 3cdb84ee
 
     # parse arguments
     args = parser.parse_args()
